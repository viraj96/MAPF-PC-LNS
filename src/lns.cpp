#include "lns.hpp"
#include <boost/concept_check.hpp>
#include <boost/process.hpp>
#include <boost/process/pipe.hpp>
#include <cmath>
#include <filesystem>
#include <numeric>
#include <optional>
#include <random>
#include <utility>
#include <variant>
#include "common.hpp"
#include "utils.hpp"

LNS::LNS(int numOfIterations, const Instance& instance,
         const LNSParams& parameters)
    : numOfIterations_(numOfIterations),
      instance_(instance),
      solution_(instance, parameters.singleAgentSolverType),
      previousSolution_(instance, parameters.singleAgentSolverType) {
  plannerStartTime_ = Time::now();
  neighborSize_ = parameters.neighborhoodSize;
  timeLimit_ = parameters.timeLimit;
  temperature_ = parameters.temperature;
  coolingCoefficient_ = parameters.coolingCoefficient;
  heatingCoefficient_ = parameters.heatingCoefficient;
  tolerance_ = parameters.tolerance;
  shawDistanceWeight_ = parameters.shawDistanceWeight;
  shawTemporalWeight_ = parameters.shawTemporalWeight;
  lnsConflictWeight_ = parameters.lnsConflictWeight;
  lnsCostWeight_ = parameters.lnsCostWeight;
  initialSolutionStrategy = parameters.initialSolutionStrategy;
  destroyHeuristic = parameters.destroyHeuristic;
  acceptanceCriteria = parameters.acceptanceCriteria;
  regretType = parameters.regretType;
  singleAgentSolverType = parameters.singleAgentSolverType;
}

bool LNS::buildGreedySolutionWithMAPFPC(const string& variant) {

  initialPaths_.resize(instance_.getTasksNum(), AgentTaskPath());
  bool readingTaskAssignments = false, readingTaskPaths = false;

  string solver;
  if (variant == "sota_cbs") {
    solver = "CBS";
  } else if (variant == "sota_pbs") {
    solver = "PBS";
  } else {
    PLOGE << "Initial solution solver using MAPF-PC variant not supported\n";
    return false;
  }

  // The path to the command when you use the vscode launch file
  string command =
      "./MAPF-PC/build/bin/task_assignment -m " + instance_.getMapName() +
      " -a " + instance_.getAgentTaskFName() + " -k " +
      std::to_string(instance_.getAgentNum()) + " -t " +
      std::to_string(instance_.getTasksNum()) + " --solver " + solver;

  // Run a child process to spawn the MAPC-PC codebase with the current map and agent informations
  namespace bp = boost::process;
  bp::ipstream inputStream;
  bp::child child(command, bp::std_out > inputStream);

  // The output sequence of the MAPF-PC codebase is as follows:
  // 1. Output TASK ASSIGNMENTS
  // Output Agent # and then followed by the task sequences in order
  // 2. Output some other internal stuff
  // 3. Output TASK PATHS
  // Output Agent # and then followed by the task locations (non-linearized) with @ after the first location with begin time right after and -> between each location

  PLOGD << "Exit code of MAPF-PC " << child.exit_code() << endl;
  int agent = -1;
  string line;
  while (std::getline(inputStream, line) && !line.empty()) {

    // If the agent variable exceeds the total number of agents we are working with then we have read all the task assignments or all the task paths
    if (agent >= instance_.getAgentNum()) {
      if (readingTaskAssignments) {
        readingTaskAssignments = false;
      } else if (readingTaskPaths) {
        readingTaskPaths = false;
      }
    }

    // Check if the following set of lines will be for task assignments or task paths
    if (strcmp(line.c_str(), "TASK ASSIGNMENTS") == 0) {
      readingTaskAssignments = true;
    } else if (strcmp(line.c_str(), "TASK PATHS") == 0) {
      agent = -1;
      readingTaskPaths = true;
    }

    // Use the Agent # to increment the agent variable
    if (line.find("Agent") != string::npos) {
      agent++;
    }
    // Otherwise if we are supposed to read the task assignments then we split that line using ',' as the delimiter and extract the tokens one by one
    // Eg: Agent 1
    //     1, 2, 3, 4,
    else if (readingTaskAssignments && agent > -1) {
      string token;
      size_t pos = 0;
      while ((pos = line.find(',')) != string::npos) {
        token = line.substr(0, pos);
        solution_.assignTaskToAgent(agent, stoi(token));
        line.erase(0, pos + 1);
      }
      solution_.agents[agent].taskPaths.resize(
          solution_.agents[agent].taskAssignments.size(), Path());
    }
    // If we are not reading the task assignments then we must be reading the task paths.
    // Eg: Agent 1
    //     6 @ 0 -> 22 -> 23 @ 2 -> 24 @ 3 -> 25 -> 26 ->
    else if (readingTaskPaths && agent > -1) {
      string token;
      Path taskPath;
      size_t pos = 0;
      int taskIndex = -1;
      while ((pos = line.find("->")) != string::npos) {
        token = line.substr(0, pos);
        if (token.find('@') != string::npos) {
          // This location is the first location for this task as it contains the "@" character after which we will have this task's begin time
          // Split the token to get the location and the begin time and use that

          // If the taskPath variable is not empty then add that taskPath to the solution object as that pertains to the previous task
          if (!taskPath.empty()) {
            solution_.agents[agent].taskPaths[taskIndex] = taskPath;
            initialPaths_[solution_.agents[agent].taskAssignments[taskIndex]] =
                taskPath;

            // Add it to the path table
            bool waitAtGoal =
                (taskIndex ==
                 (int)solution_.agents[agent].taskAssignments.size());
            solution_.pathTable.insertPath(agent, taskPath, waitAtGoal,
                                           taskIndex == 0, true);
            taskPath = Path();
          }
          taskIndex++;
          size_t localPos = 0;
          string localToken;
          localPos = token.find('@');
          PathEntry pEntry = {false, stoi(token.substr(0, localPos))};

          // If there was a previous task path then the start location of this task would be what was the last location of that previous task
          if (taskIndex > 0) {
            PathEntry previousPEntry = {false, solution_.agents[agent]
                                                   .taskPaths[taskIndex - 1]
                                                   .back()
                                                   .location};
            taskPath.path.push_back(previousPEntry);
          }

          taskPath.path.push_back(pEntry);
          token.erase(0, localPos + 1);
          if (taskIndex > 0) {
            // Leftover token should now be the begin time information
            taskPath.beginTime = stoi(token) - 1;
          } else {
            taskPath.beginTime = 0;
          }
          // If there was a previus task then mark the last location of that task as goal
          if (taskIndex > 0) {
            solution_.agents[agent]
                .taskPaths[taskIndex - 1]
                .path[solution_.agents[agent]
                          .taskPaths[taskIndex - 1]
                          .path.size() -
                      1]
                .isGoal = true;
          }
        } else {
          PathEntry pEntry = {false, stoi(token)};
          taskPath.path.push_back(pEntry);
        }
        line.erase(0, pos + 2);
      }
      // Add the last task path
      if (!taskPath.empty()) {
        solution_.agents[agent].taskPaths[taskIndex] = taskPath;
        initialPaths_[solution_.agents[agent].taskAssignments[taskIndex]] =
            taskPath;

        // Add it to the path table
        bool waitAtGoal =
            (taskIndex == (int)solution_.agents[agent].taskAssignments.size());
        solution_.pathTable.insertPath(agent, taskPath, waitAtGoal,
                                       taskIndex == 0, true);
        taskPath = Path();
      }
    }
  }

  for (int agent = 0; agent < instance_.getAgentNum(); agent++) {
    vector<int> taskLocations =
        instance_.getTaskLocations(solution_.getAgentGlobalTasks(agent));
    solution_.agents[agent].pathPlanner->setGoalLocations(taskLocations);
    solution_.agents[agent].pathPlanner->setGoalLocations(taskLocations);
    solution_.agents[agent].pathPlanner->computeHeuristics();
    for (int task = 1; task < (int)solution_.getAgentGlobalTasks(agent).size();
         task++) {
      solution_.agents[agent].insertPrecedenceConstraint(
          solution_.agents[agent].taskAssignments[task - 1],
          solution_.agents[agent].taskAssignments[task]);
    }
  }

  // Join the individual task paths to form the agent's path
  vector<int> agentsToCompute(instance_.getAgentNum());
  std::iota(agentsToCompute.begin(), agentsToCompute.end(), 0);
  solution_.joinPaths(agentsToCompute);

  // Gather the information
  int initialSumOfCosts = 0;
  for (int agent = 0; agent < instance_.getAgentNum(); agent++) {
    initialSumOfCosts += solution_.agents[agent].path.endTime();
  }
  solution_.sumOfCosts = initialSumOfCosts;
  return true;
}

bool LNS::buildGreedySolution() {

  // Assign tasks
  greedyTaskAssignment(&instance_, &solution_);
  for (int agent = 0; agent < instance_.getAgentNum(); agent++) {
    vector<int> taskLocations =
        instance_.getTaskLocations(solution_.getAgentGlobalTasks(agent));
    solution_.agents[agent].pathPlanner->setGoalLocations(taskLocations);
    solution_.agents[agent].taskPaths.resize(
        solution_.getAgentGlobalTasks(agent).size(), AgentTaskPath());
    solution_.agents[agent].pathPlanner->computeHeuristics();
  }

  vector<pair<int, int>> precedenceConstraints;
  for (pair<int, int> precConstraint :
       instance_.getInputPrecedenceConstraints()) {
    precedenceConstraints.emplace_back(precConstraint.first,
                                       precConstraint.second);
  }

  // Compute the precedence constraints based on current task assignments
  // Intra-agent precedence constraints
  for (int agent = 0; agent < instance_.getAgentNum(); agent++) {
    for (int task = 1; task < (int)solution_.getAgentGlobalTasks(agent).size();
         task++) {
      solution_.agents[agent].insertPrecedenceConstraint(
          solution_.agents[agent].taskAssignments[task - 1],
          solution_.agents[agent].taskAssignments[task]);
      precedenceConstraints.emplace_back(
          solution_.agents[agent].taskAssignments[task - 1],
          solution_.agents[agent].taskAssignments[task]);
    }
  }

  // Find paths based on the task assignments
  // First we need to sort the tasks based on the precedence constraints
  vector<int> planningOrder;
  bool success =
      topologicalSort(&instance_, &precedenceConstraints, planningOrder);
  if (!success) {
    PLOGE << "Topological sorting failed\n";
    return success;
  }

  // Following the topological order we find the paths for each task
  initialPaths_.resize(instance_.getTasksNum(), AgentTaskPath());
  for (int id : planningOrder) {

    int agent = solution_.getAgentWithTask(id), task = id,
        taskPosition = solution_.getLocalTaskIndex(agent, task), startTime = 0;
    if (taskPosition != 0) {
      int previousTask =
          solution_.agents[agent].taskAssignments[taskPosition - 1];
      assert(!initialPaths_[previousTask].empty());
      startTime = initialPaths_[previousTask].endTime();
    }

    PLOGI << "Planning for agent " << agent << " and task " << task << endl;

    PathTable* pathTable = nullptr;
    if (singleAgentSolverType == "sipps") {
      pathTable = &solution_.pathTable;
    }
    ConstraintTable constraintTable(instance_.numOfCols, instance_.mapSize,
                                    pathTable);
    buildConstraintTable(constraintTable, task);
    initialPaths_[id] = solution_.agents[agent].pathPlanner->findPathSegment(
        constraintTable, startTime, taskPosition, 0);
    if (initialPaths_[id].empty()) {
      PLOGE << "No path exists for agent " << agent << " and task " << task
            << endl;
      return false;
    }

    // Add it to the path table
    bool waitAtGoal = (id == solution_.agents[agent].taskAssignments.back()),
         firstTask = (id == solution_.agents[agent].taskAssignments.front());
    solution_.pathTable.insertPath(agent, initialPaths_[id], waitAtGoal,
                                   firstTask, true);
    solution_.agents[agent].taskPaths[taskPosition] = initialPaths_[id];
  }

  // Join the individual task paths to form the agent's path
  vector<int> agentsToCompute(instance_.getAgentNum());
  std::iota(agentsToCompute.begin(), agentsToCompute.end(), 0);
  solution_.joinPaths(agentsToCompute);

  // Gather the information
  int initialSumOfCosts = 0;
  for (int agent = 0; agent < instance_.getAgentNum(); agent++) {
    initialSumOfCosts += solution_.agents[agent].path.endTime();
  }
  solution_.sumOfCosts = initialSumOfCosts;
  return true;
}

bool LNS::extractFeasibleSolution() {

  // Only update the feasible solution if the new solution has better cost!
  if (incumbentSolution_.agentPaths.empty() ||
      incumbentSolution_.sumOfCosts > solution_.sumOfCosts) {
    incumbentSolution_.numOfCols = instance_.numOfCols;
    incumbentSolution_.sumOfCosts = solution_.sumOfCosts;
    if ((int)incumbentSolution_.agentPaths.size() == 0) {
      incumbentSolution_.agentPaths.resize(instance_.getAgentNum());
    }
    for (int agent = 0; agent < instance_.getAgentNum(); agent++) {
      if (!solution_.agents[agent].taskAssignments.empty()) {
        incumbentSolution_.agentPaths[agent] = solution_.agents[agent].path;
      } else {
        incumbentSolution_.agentPaths[agent] = AgentTaskPath();
      }
    }
    return true;
  }
  return false;
}

void LNS::randomRemoval() {

  PLOGD << "Using random removal\n";

  // Clear old information about the LNS neighborhood. This should be the first thing that any removal operator must do!
  lnsNeighborhood_.patchedTasks.clear();
  lnsNeighborhood_.regretMaxHeap.clear();
  lnsNeighborhood_.commitedTasks.clear();
  lnsNeighborhood_.removedTasksPathSize.clear();

  // Randomly choose a task and remove it from the solution and add it to the neighborhood until neighborhood size reaches some threshold
  std::random_device device;
  auto dev = device();
  std::cout << "Dev = " << dev << std::endl;
  std::mt19937 engine(dev);
<<<<<<< HEAD
  // std::mt19937 engine(1239556316);
=======
  // std::mt19937 engine(3200967162);
  // long deviceNumber = 2415309574;
  // if (iterationStats.size() == 1) {
  //   deviceNumber = 2739154918;
  // } else {
  //   deviceNumber = 219929243;
  // }
  // std::mt19937 engine(deviceNumber);
>>>>>>> d146e9ae
  std::uniform_int_distribution<int> distribution(0,
                                                  instance_.getTasksNum() - 1);
  while ((int)lnsNeighborhood_.removedTasks.size() < neighborSize_) {
    int randomTask = distribution(engine);
    // Check that this random task was not already in the removedTasks queue
    if (find_if(begin(lnsNeighborhood_.removedTasks),
                end(lnsNeighborhood_.removedTasks),
                [randomTask](Conflicts conflict) {
                  return randomTask == conflict.task;
                }) != end(lnsNeighborhood_.removedTasks)) {
      continue;
    }
    int randomTaskAgent = solution_.taskAgentMap[randomTask];
    assert(randomTaskAgent != UNASSIGNED);
    int randomTaskPosition =
        solution_.getLocalTaskIndex(randomTaskAgent, randomTask);
    Conflicts conflict(randomTask, randomTaskAgent, randomTaskPosition);
    lnsNeighborhood_.removedTasks.insert(conflict);
  }
}

void LNS::conflictRemoval(std::optional<set<Conflicts>> potentialNeighborhood) {

  PLOGD << "Using conflict-based removal\n";

  // Clear old information about the LNS neighborhood. This should be the first thing that any removal operator must do!
  lnsNeighborhood_.patchedTasks.clear();
  lnsNeighborhood_.regretMaxHeap.clear();
  lnsNeighborhood_.commitedTasks.clear();
  lnsNeighborhood_.removedTasksPathSize.clear();

  // Conflict removal operator should always be sent this argument!
  assert(potentialNeighborhood.has_value());

  // Extract N conflicts first. This can return N tasks where N <= neighborhood size
  lnsNeighborhood_.removedTasks =
      extractNConflicts(neighborSize_, potentialNeighborhood.value());

  if ((int)lnsNeighborhood_.removedTasks.size() < neighborSize_) {
    // In this case we have less conflicts than the neighborhood size of the LNS so we need to augment this list with more tasks possibly using random removal
    randomRemoval();
  }
  // The else case should not happen since the 'extractNConflict' will never return more than neighborhood size set
}

void LNS::worstRemoval() {

  PLOGD << "Using worst removal\n";

  // Clear old information about the LNS neighborhood. This should be the first thing that any removal operator must do!
  lnsNeighborhood_.patchedTasks.clear();
  lnsNeighborhood_.regretMaxHeap.clear();
  lnsNeighborhood_.commitedTasks.clear();
  lnsNeighborhood_.removedTasksPathSize.clear();

  // Maintain a priority queue of (key, value) where key is the path length of a task and the value is the task. We need to do a reverse way to avoid making our own comparator
  ppq worstTasksOrder;
  for (int task = 0; task < instance_.getTasksNum(); task++) {
    int taskAgent = solution_.taskAgentMap[task];
    assert(taskAgent != UNASSIGNED);
    int taskPosition = solution_.getLocalTaskIndex(taskAgent, task);
    int taskPathSize =
        (int)solution_.agents[taskAgent].taskPaths[taskPosition].size();
    worstTasksOrder.emplace(taskPathSize, task);
  }
  while ((int)lnsNeighborhood_.removedTasks.size() < neighborSize_) {
    pair<int, int> worstTaskFromOrder = worstTasksOrder.top();
    int worstTask = worstTaskFromOrder.second;
    // No need to check whether this task was part of the removed tasks already or not since that cannot happen ever!
    int worstTaskAgent = solution_.taskAgentMap[worstTask];
    assert(worstTaskAgent != UNASSIGNED);
    int worstTaskPosition =
        solution_.getLocalTaskIndex(worstTaskAgent, worstTask);
    Conflicts conflict(worstTask, worstTaskAgent, worstTaskPosition);
    lnsNeighborhood_.removedTasks.insert(conflict);
    worstTasksOrder.pop();
  }
}

void LNS::shawRemoval(int prioritySize) {
  /*
  Shaw removal works by using the relatedness parameter ->
  r(task_i, task_j) = w1 * distance(task_i_goal, task_j_goal) 
                    + w2 * (abs(task_i_start_time - task_j_start_time) + abs(task_i_end_time - task_j_end_time))

  -> w1 and w2 are parameters that can be tuned
  -> distance(task_i_goal, task_j_goal) is the manhattan distance between the tasks
  -> task_i_start_time is the begin time of the task
  -> task_i_end_time is the end time of the task

  Need to remove N - 1 tasks after selecting the first task randomly. N can be user input parameter
  */

  // Clear old information about the LNS neighborhood. This should be the first thing that any removal operator must do!
  lnsNeighborhood_.patchedTasks.clear();
  lnsNeighborhood_.regretMaxHeap.clear();
  lnsNeighborhood_.commitedTasks.clear();
  lnsNeighborhood_.removedTasksPathSize.clear();

  // Randomly choose a task and remove it from the solution and add it to the neighborhood
  std::random_device device;
  std::mt19937 engine(device());
  std::uniform_int_distribution<int> distribution(0,
                                                  instance_.getTasksNum() - 1);

  // Sample a random task and remove it!
  int randomTask = distribution(engine);
  int randomTaskAgent = solution_.taskAgentMap[randomTask];
  assert(randomTaskAgent != UNASSIGNED);
  int randomTaskPosition =
      solution_.getLocalTaskIndex(randomTaskAgent, randomTask);
  Conflicts randomConflict(randomTask, randomTaskAgent, randomTaskPosition);
  lnsNeighborhood_.removedTasks.insert(randomConflict);
  PLOGD << "Shaw Removal Step -> Random Task " << randomTask << " is removed!"
        << endl;

  // Get information about random task
  int randomTaskLocation = instance_.getTaskLocations(randomTask);
  int randomTaskST =
      solution_.agents[randomTaskAgent].taskPaths[randomTaskPosition].beginTime;
  int randomTaskET =
      solution_.agents[randomTaskAgent].taskPaths[randomTaskPosition].endTime();

  // Initialize a queue to hold the related tasks and rank by relatedness
  pqRelatedTasks relatedQ;  // TODO: can change to ascending or descending here
  set<RelatedTasks, RelatedTasks::RelatedTasksComparator> expandedTasks;

  // Adding the random task first
  RelatedTasks randomRelatedTask(randomTask, randomTaskAgent,
                                 randomTaskPosition, randomTaskST, randomTaskET,
                                 -1, -1);
  expandedTasks.insert(randomRelatedTask);

  // Select tasks at random for some limit and find their relatedness to the random task above
  while ((int)expandedTasks.size() < prioritySize) {
    int relatedTask = distribution(engine);
    // Check that this selected task was not already in the expanded set
    if (find_if(begin(expandedTasks), end(expandedTasks),
                [relatedTask](RelatedTasks expandedT) {
                  return relatedTask == expandedT.task;
                }) != end(expandedTasks)) {
      continue;
    }

    // Get information about related task
    int relatedTaskAgent = solution_.taskAgentMap[relatedTask];
    assert(relatedTaskAgent != UNASSIGNED);
    int relatedTaskPosition =
        solution_.getLocalTaskIndex(relatedTaskAgent, relatedTask);

    // Compute the manhattan distance
    int relatedTaskLocation = instance_.getTaskLocations(relatedTask);
    int relatedManhattanDistance =
        instance_.getManhattanDistance(randomTaskLocation, relatedTaskLocation);

    // Get the temporal values
    int relatedTaskST = solution_.agents[relatedTaskAgent]
                            .taskPaths[relatedTaskPosition]
                            .beginTime;
    int relatedTaskET = solution_.agents[relatedTaskAgent]
                            .taskPaths[relatedTaskPosition]
                            .endTime();

    // Compute the relatedness
    int relatedness = shawDistanceWeight_ * relatedManhattanDistance +
                      shawTemporalWeight_ * (abs(randomTaskST - relatedTaskST) +
                                             abs(randomTaskET - relatedTaskET));

    // Store information
    RelatedTasks relatedToRandomTask(
        relatedTask, relatedTaskAgent, relatedTaskPosition, relatedTaskST,
        relatedTaskET, relatedManhattanDistance, relatedness);
    expandedTasks.insert(relatedToRandomTask);
    relatedQ.emplace(relatedness, relatedToRandomTask);
  }

  // Now get the related tasks in decreasing order of relatedness
  while ((int)lnsNeighborhood_.removedTasks.size() < neighborSize_) {
    RelatedTasks relatedTask = relatedQ.top().second;
    PLOGD << "Shaw Removal Step -> Related Task " << relatedTask.task
          << " is removed!" << endl;
    relatedQ.pop();
    // Add the related task to the neighborhood
    Conflicts relatedConflict(relatedTask.task, relatedTask.agent,
                              relatedTask.taskPosition);
    lnsNeighborhood_.removedTasks.insert(relatedConflict);
  }
}

void LNS::alnsRemoval(std::optional<set<Conflicts>> potentialNeighborhood) {

  // Clear old information about the LNS neighborhood. This should be the first thing that any removal operator must do!
  lnsNeighborhood_.patchedTasks.clear();
  lnsNeighborhood_.regretMaxHeap.clear();
  lnsNeighborhood_.commitedTasks.clear();
  lnsNeighborhood_.removedTasksPathSize.clear();

  adaptiveLNS_.alnsCounter++;

  // Cannot update the successes in the first iteration!
  if (iterationStats.size() != 1) {
    // Incorporate the results of the heuristic performance in the last iteration
    switch (iterationStats.back().quality) {
      case bestSolutionYet:
        adaptiveLNS_.success[adaptiveLNS_.destroyHeuristicHistory.back()] +=
            adaptiveLNS_.delta1;
        break;
      case improvedSolution:
        adaptiveLNS_.success[adaptiveLNS_.destroyHeuristicHistory.back()] +=
            adaptiveLNS_.delta2;
        break;
      case dowgradedButAccepted:
        adaptiveLNS_.success[adaptiveLNS_.destroyHeuristicHistory.back()] +=
            adaptiveLNS_.delta3;
        break;
      default:
        break;
    }
  }

  if (adaptiveLNS_.alnsCounter >= adaptiveLNS_.alnsCounterThreshold) {
    // Need to update the weights here!
    for (int i = 0; i < adaptiveLNS_.numDestroyHeuristics; i++) {
      if (adaptiveLNS_.used[i] > 0) {
        adaptiveLNS_.weights[i] =
            (1.0 - adaptiveLNS_.reactionFactor) * adaptiveLNS_.weights[i] +
            adaptiveLNS_.reactionFactor *
                (adaptiveLNS_.success[i] / adaptiveLNS_.used[i]);
      } else {
        adaptiveLNS_.weights[i] =
            (1.0 - adaptiveLNS_.reactionFactor) * adaptiveLNS_.weights[i];
      }
      adaptiveLNS_.used[i] = 0;
      adaptiveLNS_.success[i] = 0;
    }
    adaptiveLNS_.alnsCounter = 0;
  }
  // Sample the destroy heuristic and extract the neighborhood
  std::random_device device;
  std::mt19937 engine(device());
  std::discrete_distribution<> distribution(adaptiveLNS_.weights.begin(),
                                            adaptiveLNS_.weights.end());

  int sampledDestroyHeuristic = distribution(engine);
  switch (sampledDestroyHeuristic) {
    case DestroyHeuristic::randomRemoval:  // RANDOM
      randomRemoval();
      break;
    case DestroyHeuristic::worstRemoval:  // WORST
      worstRemoval();
      break;
    case DestroyHeuristic::conflictRemoval:  // CONFLICT
      conflictRemoval(std::move(potentialNeighborhood));
      break;
    case DestroyHeuristic::shawRemoval:  // SHAW
      shawRemoval(neighborSize_ * 3);
      break;
    default:
      PLOGD << "Sampled a non-existant destroy heuristic!\n";
      static_assert(true);
  }

  adaptiveLNS_.used[sampledDestroyHeuristic] += 1;
  adaptiveLNS_.destroyHeuristicHistory.push_back(sampledDestroyHeuristic);
}

bool LNS::simulatedAnnealing() {

  bool accepted = false;
  double acceptanceProb =
      exp((previousSolution_.utility - solution_.utility) / temperature_);
  if ((double)rand() / (RAND_MAX) < acceptanceProb) {
    // Use simulated annealing to potentially accept worse solutions!
    accepted = true;
  } else {
    // Reject this solution
    solution_ = previousSolution_;
    PLOGD << "Rejecting this solution!\n";
  }
  temperature_ *= coolingCoefficient_;
  return accepted;
}

bool LNS::thresholdAcceptance() {

  bool accepted = false;
  // In this case we are worse than the previous solution but within some threshold so we can accept this one
  if (solution_.utility - previousSolution_.utility < temperature_) {
    accepted = true;
  } else {
    // Reject this solution
    solution_ = previousSolution_;
    PLOGD << "Rejecting this solution!\n";
  }
  temperature_ *= coolingCoefficient_;
  return accepted;
}

bool LNS::oldBachelorsAcceptance() {

  bool accepted = false;
  if (solution_.utility - previousSolution_.utility < temperature_) {
    // Accept this solution and reduce the temperature
    temperature_ *= coolingCoefficient_;
    accepted = true;
  } else {
    // Reject this solution and increase the temperature
    solution_ = previousSolution_;
    temperature_ *= heatingCoefficient_;
    PLOGD << "Rejecting this solution\n";
  }
  return accepted;
}

bool LNS::greatDelugeAlgorithm() {

  bool accepted = false;
  if (solution_.utility - previousSolution_.utility < temperature_) {
    // This temperature acts as a water level and we want to accept solutions that fall within some water level and corresponding increase it further for future iterations
    // Since we are effectively doing a minimization problem we need to decrease the temperature ONLY if we accept
    temperature_ *= coolingCoefficient_;
    accepted = true;
  } else {
    // Reject this solution but dont change the temperature'
    solution_ = previousSolution_;
    PLOGD << "Rejecting this solution\n";
  }
  return accepted;
}

bool LNS::run() {

  bool success = false;
  if (initialSolutionStrategy == "greedy") {
    // Run the greedy task assignment and subsequent path finding algorithm
    success = buildGreedySolution();
  } else if (initialSolutionStrategy.find("sota") != string::npos) {
    // Run the greedy task assignment and use CBS-PC for finding the paths of agents
    success = buildGreedySolutionWithMAPFPC(initialSolutionStrategy);
  }

  // If the initial solution strategy failed then we cannot do anything!
  if (!success) {
    return success;
  }

  initialSolutionRuntime_ = ((fsec)(Time::now() - plannerStartTime_)).count();
  initialSolutionCost_ = solution_.sumOfCosts;
  runtime = initialSolutionRuntime_;

  PLOGD << "Initial solution cost = " << solution_.sumOfCosts
        << ", Runtime = " << initialSolutionRuntime_ << endl;

  set<Conflicts> potentialNeighborhood;  // Need for the conflict removal case
  bool valid = validateSolution(&potentialNeighborhood);
  initialSolutionConflictNum_ = (int)potentialNeighborhood.size();

  bool feasibleSolutionUpdated = false;
  if (valid) {
    feasibleSolutionUpdated = true;
    extractFeasibleSolution();
  }

  iterationStats.emplace_back(initialSolutionRuntime_, "greedy",
                              instance_.getAgentNum(), instance_.getTasksNum(),
                              solution_.sumOfCosts, feasibleSolutionUpdated,
                              bestSolutionYet);

  set<Conflicts> oldNeighborhood;

  // Needed to maintain a running mean and standard deviation which can then be used to standardize the sum of costs and conflicts in accepting criteria functions
  MovingMetrics metrics(numOfIterations_, lnsConflictWeight_, lnsCostWeight_,
                        (int)potentialNeighborhood.size(),
                        solution_.sumOfCosts);
  solution_.utility = metrics.computeMovingMetrics(
      (int)potentialNeighborhood.size(), solution_.sumOfCosts);

  temperature_ = solution_.utility * (tolerance_ / 100);
  if (acceptanceCriteria == "SA") {
    temperature_ /= log(2);
  }

  previousSolution_ = solution_;

  // LNS loop
  while (runtime < timeLimit_ &&
         (int)iterationStats.size() < numOfIterations_ * 2) {

    // These functions populate the LNS neighborhoods' removedTask parameter
    if (destroyHeuristic == "conflict") {
      conflictRemoval(std::make_optional(potentialNeighborhood));
    } else if (destroyHeuristic == "worst") {
      worstRemoval();
    } else if (destroyHeuristic == "random") {
      randomRemoval();
    } else if (destroyHeuristic == "shaw") {
      shawRemoval(neighborSize_ * 3);
    } else if (destroyHeuristic == "alns") {
      alnsRemoval(std::make_optional(potentialNeighborhood));
    } else {
      static_assert(true);
    }

    oldNeighborhood = lnsNeighborhood_.removedTasks;

    PLOGD << "Printing neighborhood conflict tasks\n";
    PLOGD << "Size: " << lnsNeighborhood_.removedTasks.size() << "\n";
    for (Conflicts conflictTask : lnsNeighborhood_.removedTasks) {
      PLOGD << "Conflicted Task : " << conflictTask.task << "\n";
    }

    prepareNextIteration();

    // This needs to happen after prepare iteration since we updated the conflictedTasks variable in the prepare next iteration function
    for (Conflicts conflictedTask : lnsNeighborhood_.removedTasks) {
      lnsNeighborhood_.commitedTasks.insert(
          make_pair(conflictedTask.task, false));
    }
    lnsNeighborhood_.immutableRemovedTasks = lnsNeighborhood_.removedTasks;

    // Compute regret for each of the tasks that are in the conflicting set
    // Pick the best one and repeat the whole process again
    while (!lnsNeighborhood_.removedTasks.empty()) {
      bool enoughSpace = computeRegret();
      if (!enoughSpace) {
        // We could not compute enough regrets for each task so we need to try and reset the solution and try potentially with a different neighborhood!
        break;
      }
      assert(!lnsNeighborhood_.regretMaxHeap.empty());
      Regret bestRegret = lnsNeighborhood_.regretMaxHeap.top();
      // Use the best regret task and insert it in its correct location
      commitBestRegretTask(bestRegret);
    }

    IterationQuality quality = IterationQuality::none;

    // If we could not successfully compute the regrets and commit to all the tasks in the neighborhood then we need to reset this neighborhood!
    if (!lnsNeighborhood_.removedTasks.empty()) {
      // Reject whatever we done till now
      solution_ = previousSolution_;
      feasibleSolutionUpdated = false;
      quality = IterationQuality::couldNotFind;
      runtime = ((fsec)(Time::now() - plannerStartTime_)).count();
      iterationStats.emplace_back(runtime, "LNS", instance_.getAgentNum(),
                                  instance_.getTasksNum(), solution_.sumOfCosts,
                                  feasibleSolutionUpdated, quality);
      // Skip everything after this statement
      PLOGD << "Could not find paths for the neighborhood! Attempting a new "
               "neighborhood computation\n";
      continue;
    }

    // Join the individual paths that were found for each agent
    for (int i = 0; i < instance_.getAgentNum(); i++) {
      solution_.agents[i].path = AgentTaskPath();
    }
    vector<int> agentsToCompute(instance_.getAgentNum());
    std::iota(agentsToCompute.begin(), agentsToCompute.end(), 0);
    solution_.joinPaths(agentsToCompute);

    // Compute the updated sum of costs
    solution_.sumOfCosts = 0;
    for (int agent = 0; agent < instance_.getAgentNum(); agent++) {
      if (!solution_.agents[agent].taskAssignments.empty()) {
        solution_.sumOfCosts +=
            solution_.agents[agent].taskPaths.back().endTime();
      }
    }

    PLOGD << "Old sum of costs = " << previousSolution_.sumOfCosts << endl;
    PLOGD << "New sum of costs = " << solution_.sumOfCosts << endl;

    PLOGD << "Number of conflicts in old solution: "
          << (int)potentialNeighborhood.size() << endl;

    // Extract the set of conflicting tasks
    potentialNeighborhood.clear();
    valid = validateSolution(&potentialNeighborhood);

    PLOGD << "Number of conflicts in new solution: "
          << potentialNeighborhood.size() << endl;

    // Accept the solution only if the new one has higher utility compared to the old solution where utility is a weighted combination of the number of conflicts and sum of costs.
    // Compute the utility of this solution
    solution_.utility = metrics.computeMovingMetrics(
        (int)potentialNeighborhood.size(), solution_.sumOfCosts);

    if (!valid) {
      // Solution was not valid as we found some conflicts!
      feasibleSolutionUpdated = false;
      PLOGE << "The solution was not valid!\n";
    } else {
      if (extractFeasibleSolution()) {
        // This is the case when the feasible solution was updated!
        quality = IterationQuality::bestSolutionYet;
        feasibleSolutionUpdated = true;
      } else {
        feasibleSolutionUpdated = false;
      }
    }

    // Ensure that we are either accepting or rejecting a solution here!
    bool accepted;
    if (acceptanceCriteria == "SA") {
      accepted = simulatedAnnealing();
    } else if (acceptanceCriteria == "TA") {
      accepted = thresholdAcceptance();
    } else if (acceptanceCriteria == "OBA") {
      accepted = oldBachelorsAcceptance();
    } else if (acceptanceCriteria == "GDA") {
      accepted = greatDelugeAlgorithm();
    } else {
      accepted = false;
      static_assert(true);
    }

    if (!accepted) {
      quality = IterationQuality::none;
      potentialNeighborhood = oldNeighborhood;
    } else {
      if (previousSolution_.utility < solution_.utility) {
        // We accepted a potentially worse solution to get out of local minima
        quality = IterationQuality::dowgradedButAccepted;
      } else {
        // We accepted a strictly better solution!
        quality = IterationQuality::improvedSolution;
      }
      previousSolution_ = solution_;
    }

    runtime = ((fsec)(Time::now() - plannerStartTime_)).count();
    double costToLog = (feasibleSolutionUpdated) ? incumbentSolution_.sumOfCosts
                                                 : solution_.sumOfCosts;
    iterationStats.emplace_back(runtime, "LNS", instance_.getAgentNum(),
                                instance_.getTasksNum(), costToLog,
                                feasibleSolutionUpdated, quality);
  }

  // printPaths();
  return !incumbentSolution_.agentPaths.empty();
}

void LNS::prepareNextIteration() {
  PLOGI << "Preparing the solution object for the next iteration\n";

  // Find the tasks that are following the earliest conflicting task as their paths need to be invalidated
  vector<vector<int>> successors = instance_.getSuccessors();
  // vector<pair<int, int>> precedenceConstraints =
  //     instance_.getInputPrecedenceConstraints();
  // vector<vector<int>> successors(instance_.getTasksNum());

  // for (int agent = 0; agent < instance_.getAgentNum(); agent++) {
  //   precedenceConstraints.insert(
  //       precedenceConstraints.end(),
  //       solution_.agents[agent].intraPrecedenceConstraints.begin(),
  //       solution_.agents[agent].intraPrecedenceConstraints.end());
  // }

  // for (pair<int, int> precConstraint : precedenceConstraints) {
  //   successors[precConstraint.first].push_back(precConstraint.second);
  // }

  // We need to include all the successors of the original conflicted tasks to ensure that we dont try to find their paths later down the line because otherwise we will face errors since the ancestors of those successor tasks wont have paths.
  for (Conflicts conflictTask : lnsNeighborhood_.removedTasks) {
    set<int> successorsOfConflictTask =
        reachableSet(conflictTask.task, successors);
    for (int successorOfConflictTask : successorsOfConflictTask) {
      int successorAgent = solution_.taskAgentMap[successorOfConflictTask];
      assert(successorAgent != UNASSIGNED);
      int successorTaskPosition =
          solution_.getLocalTaskIndex(successorAgent, successorOfConflictTask);
      Conflicts successorConflict(successorOfConflictTask, successorAgent,
                                  successorTaskPosition);
      lnsNeighborhood_.removedTasks.insert(successorConflict);
    }
  }

  // If t_id is deleted then t_id + 1 task needs to be fixed
  set<int> tasksToFix, affectedAgents;
  for (Conflicts invalidTask : lnsNeighborhood_.removedTasks) {

    int agent = invalidTask.agent, taskPosition = invalidTask.taskPosition;
    PLOGD << "Invalidating task: " << invalidTask.task << ", Agent: " << agent
          << " at position: " << taskPosition << " with path length = "
          << solution_.agents[agent].taskPaths[taskPosition].size() << endl;

    // If the invalidated task was not the last local task of this agent then t_id + 1 exists
    // If the invalid task was not the last task
    if (invalidTask.task != solution_.getAgentGlobalTasks(agent).back()) {
      int nextTask = solution_.getAgentGlobalTasks(agent, taskPosition + 1);
      PLOGD << "Found a potential next task!\n";
      // Next task can still be undefined in the case where that task was removed in the previous iteration of this loop
      if (lnsNeighborhood_.removedTasks.count(
              Conflicts(nextTask, agent, taskPosition + 1)) == 0 &&
          nextTask != UNDEFINED) {
        tasksToFix.insert(nextTask);
        // No need to send the waitAtGoal or firstTask flag since for waitAtGoal we can change the goal location later anyways if this was the last task and this should be the first taks since this is the next task of something
        PLOGD << "Deleting path for task " << nextTask << " assigned to agent "
              << agent << " at position " << taskPosition + 1 << std::endl;
        solution_.pathTable.deletePath(
            agent, solution_.agents[agent].taskPaths[taskPosition + 1]);
        PLOGD << "Next task: " << nextTask << endl;
      }
    }

    affectedAgents.insert(agent);

    // Marking past information about this conflicting task
    solution_.taskAgentMap[invalidTask.task] = UNASSIGNED;
    solution_.agents[agent].clearIntraAgentPrecedenceConstraint(
        invalidTask.task);
    // Needs to happen after clearing precedence constraints
    solution_.agents[agent].taskAssignments[taskPosition] = UNDEFINED;

    lnsNeighborhood_.removedTasksPathSize.insert(
        make_pair(invalidTask.task,
                  solution_.agents[agent].taskPaths[taskPosition].size()));
    bool waitAtGoal =
             (invalidTask.task == solution_.getAgentGlobalTasks(agent).back()),
         firstTask =
             (invalidTask.task == solution_.getAgentGlobalTasks(agent).front());
    PLOGD << "Deleting path for task " << invalidTask.task
          << " assigned to agent " << invalidTask.agent << " at position "
          << invalidTask.taskPosition + 1 << std::endl;
    solution_.pathTable.deletePath(
        agent, solution_.agents[agent].taskPaths[taskPosition], waitAtGoal,
        firstTask);
    solution_.agents[agent].taskPaths[taskPosition] = Path();
  }

  // Marking past information about conflicting tasks
  for (int affAgent : affectedAgents) {

    // For an affected agent there can be multiple conflicting tasks so need to do it this way
    solution_.agents[affAgent].path = AgentTaskPath();
    solution_.agents[affAgent].taskAssignments.erase(
        std::remove_if(solution_.agents[affAgent].taskAssignments.begin(),
                       solution_.agents[affAgent].taskAssignments.end(),
                       [](int task) { return task == UNDEFINED; }),
        solution_.agents[affAgent].taskAssignments.end());
    solution_.agents[affAgent].taskPaths.erase(
        std::remove_if(solution_.agents[affAgent].taskPaths.begin(),
                       solution_.agents[affAgent].taskPaths.end(),
                       [](const Path& p) { return p.empty(); }),
        solution_.agents[affAgent].taskPaths.end());

    vector<int> taskLocations =
        instance_.getTaskLocations(solution_.getAgentGlobalTasks(affAgent));
    solution_.agents[affAgent].pathPlanner->setGoalLocations(taskLocations);
    solution_.agents[affAgent].pathPlanner->computeHeuristics();
  }

  lnsNeighborhood_.patchedTasks = tasksToFix;

  // Find the paths for the tasks whose previous tasks were removed
  for (int task : instance_.getInputPlanningOrder()) {
    if (tasksToFix.count(task) > 0) {

      PLOGD << "Going to find path for next task: " << task << endl;

      int startTime = 0, agent = solution_.getAgentWithTask(task);
      int taskPosition = solution_.getLocalTaskIndex(agent, task);

      if (taskPosition != 0) {
        startTime =
            solution_.agents[agent].taskPaths[taskPosition - 1].endTime();
      }
      assert(taskPosition <=
             (int)solution_.getAgentGlobalTasks(agent).size() - 1);

      PathTable* pathTable = nullptr;
      if (singleAgentSolverType == "sipps") {
        pathTable = &solution_.pathTable;
      }
      ConstraintTable constraintTable(instance_.numOfCols, instance_.mapSize,
                                      pathTable);
      buildConstraintTable(constraintTable, task);
      Path path = solution_.agents[agent].pathPlanner->findPathSegment(
          constraintTable, startTime, taskPosition, 0);
      // We must be able to find the path for the next task. If not then we cannot move forward!
      assert(!path.empty());
      solution_.agents[agent].taskPaths[taskPosition] = path;

      // Add it to the path table
      bool waitAtGoal =
               (task == solution_.agents[agent].taskAssignments.back()),
           firstTask =
               (task == solution_.agents[agent].taskAssignments.front());
      solution_.pathTable.insertPath(agent, path, waitAtGoal, firstTask, true);

      // Once the path was found fix the begin times for subsequent tasks of the agent
      patchAgentTaskPaths(agent, taskPosition, true);
    }
  }
}

bool LNS::computeRegret() {
  lnsNeighborhood_.regretMaxHeap.clear();
  for (Conflicts conflictTask : lnsNeighborhood_.removedTasks) {
    bool enoughSpace = computeRegretForTask(conflictTask.task);
    if (!enoughSpace) {
      return false;
    }
  }
  return true;
}

bool LNS::computeRegretForTask(int task) {
  pairing_heap<Utility, compare<Utility::CompareUtilities>> serviceTimes;

  // The task has to start after the earliest time step but needs to finish before the latest time step. However we cannot give any guarantee on the latest timestep so we only work with the earliest timestep
  int earliestTimestep = 0;

  vector<pair<int, int>> precedenceConstraints =
      instance_.getInputPrecedenceConstraints();

  for (int agent = 0; agent < instance_.getAgentNum(); agent++) {
    precedenceConstraints.insert(
        precedenceConstraints.end(),
        solution_.agents[agent].intraPrecedenceConstraints.begin(),
        solution_.agents[agent].intraPrecedenceConstraints.end());
  }

  vector<vector<int>> ancestors(instance_.getTasksNum());
  for (pair<int, int> precConstraint : precedenceConstraints) {
    ancestors[precConstraint.second].push_back(precConstraint.first);
  }
  set<int> ancestorsOfTask = reachableSet(task, ancestors);
  ancestorsOfTask.erase(task);

  vector<vector<int>> agentTaskAssignments(instance_.getAgentNum());
  vector<vector<AgentTaskPath>> agentTaskPaths(instance_.getAgentNum());
  vector<vector<pair<int, int>>> agentPrecedenceConstraints(
      instance_.getAgentNum());

  for (int agent = 0; agent < instance_.getAgentNum(); agent++) {
    agentTaskAssignments[agent] = solution_.agents[agent].taskAssignments;
    agentTaskPaths[agent] = solution_.agents[agent].taskPaths;
  }

  for (int ancestorTask : ancestorsOfTask) {
    if (lnsNeighborhood_.commitedTasks.count(ancestorTask) > 0 &&
        !lnsNeighborhood_.commitedTasks[ancestorTask]) {
      // This task's path will not exist currently!
      int ancestorTaskAgent = previousSolution_.taskAgentMap[ancestorTask];
      assert(ancestorTask != UNASSIGNED);
      int ancestorTaskLocalIndex =
          previousSolution_.getLocalTaskIndex(ancestorTaskAgent, ancestorTask);
      int ancestorTaskLocalIndexRelativeToSolution = extractOldLocalTaskIndex(
          ancestorTask,
          previousSolution_.agents[ancestorTaskAgent].taskAssignments,
          agentTaskAssignments[ancestorTaskAgent]);
      agentTaskAssignments[ancestorTaskAgent].insert(
          agentTaskAssignments[ancestorTaskAgent].begin() +
              ancestorTaskLocalIndexRelativeToSolution,
          ancestorTask);
      agentTaskPaths[ancestorTaskAgent].insert(
          agentTaskPaths[ancestorTaskAgent].begin() +
              ancestorTaskLocalIndexRelativeToSolution,
          previousSolution_.agents[ancestorTaskAgent]
              .taskPaths[ancestorTaskLocalIndex]);
    }
  }

<<<<<<< HEAD
  precedenceConstraints = instance_.getInputPrecedenceConstraints();
  for (int agent = 0; agent < instance_.getAgentNum(); agent++) {
    for (int localTask = 0; localTask < (int)agentTaskAssignments[agent].size();
         localTask++) {

      if (localTask > 0) {
        agentPrecedenceConstraints[agent].emplace_back(
            agentTaskAssignments[agent][localTask - 1],
            agentTaskAssignments[agent][localTask]);
        agentTaskPaths[agent][localTask].beginTime =
            agentTaskPaths[agent][localTask - 1].endTime();
      } else {
        agentTaskPaths[agent][localTask].beginTime = 0;
      }

      if ((localTask == 0 &&
           agentTaskPaths[agent][localTask].front().location !=
               instance_.getStartLocations()[agent]) ||
          (localTask > 0 &&
           agentTaskPaths[agent][localTask - 1].path.back().location !=
               agentTaskPaths[agent][localTask].path.front().location)) {
        // if (lnsNeighborhood_.patchedTasks.count(
        //         agentTaskAssignments[agent][localTask]) == 0) {

        int startTime = 0;
        if (localTask > 0) {
          startTime = agentTaskPaths[agent][localTask - 1].endTime();
=======
    // Gather the paths of the tasks that need to be done before this task
    vector<Path> temporaryTaskPaths;
    PathTable temporaryPathTable(singleAgentSolverType,
                                 instance_.mapSize);  // Used for SIPPS only
    temporaryTaskPaths.resize(instance_.getTasksNum());
    // Gather the corresponding task paths and stitch them together
    for (int i = 0; i < (int)temporaryTaskAssignments.size(); i++) {
      int temporaryTask = temporaryTaskAssignments[i];
      if (lnsNeighborhood_.commitedTasks.count(temporaryTask) > 0 &&
          !lnsNeighborhood_.commitedTasks[temporaryTask]) {
        int temporaryTaskAgent = previousSolution_.taskAgentMap[temporaryTask];
        assert(temporaryTaskAgent != UNASSIGNED);
        int temporaryTaskLocalIndex = previousSolution_.getLocalTaskIndex(
            temporaryTaskAgent, temporaryTask);
        Path temporaryTaskPath = previousSolution_.agents[temporaryTaskAgent]
                                     .taskPaths[temporaryTaskLocalIndex];
        // Fix the begin time such that this task starts when the previous task ends
        if (i != 0) {
          temporaryTaskPath.beginTime =
              temporaryTaskPaths[temporaryTaskAssignments[i - 1]].endTime();
        }
        temporaryTaskPaths[temporaryTask] = temporaryTaskPath;

        // Add it to the path table
        bool waitAtGoal =
                 (temporaryTask == previousSolution_.agents[temporaryTaskAgent]
                                       .taskAssignments.back()),
             firstTask =
                 (temporaryTask == previousSolution_.agents[temporaryTaskAgent]
                                       .taskAssignments.front());
        temporaryPathTable.insertPath(temporaryTaskAgent, temporaryTaskPath,
                                      waitAtGoal, firstTask);
      } else {
        // In this case the previous task was recently inserted because it was in the conflict set and not committed to. Further the next task was patched in the prepare iteration function
        // This condition depends on the fact that the previous if condition would have triggered in earlier iteration of this loop
        if (i > 0 &&
            find(newlyInsertedTasks.begin(), newlyInsertedTasks.end(),
                 temporaryTaskAssignments[i - 1]) != newlyInsertedTasks.end() &&
            lnsNeighborhood_.patchedTasks.count(temporaryTask) > 0) {
          int temporaryTaskAgent =
              previousSolution_.taskAgentMap[temporaryTask];
          assert(temporaryTaskAgent != UNASSIGNED);
          int temporaryTaskLocalIndex = previousSolution_.getLocalTaskIndex(
              temporaryTaskAgent, temporaryTask);
          Path temporaryTaskPath = previousSolution_.agents[temporaryTaskAgent]
                                       .taskPaths[temporaryTaskLocalIndex];
          temporaryTaskPath.beginTime =
              temporaryTaskPaths[temporaryTaskAssignments[i - 1]].endTime();
          temporaryTaskPaths[temporaryTask] = temporaryTaskPath;

          // Add it to the path table
          bool waitAtGoal = (temporaryTask ==
                             previousSolution_.agents[temporaryTaskAgent]
                                 .taskAssignments.back()),
               firstTask = (temporaryTask ==
                            previousSolution_.agents[temporaryTaskAgent]
                                .taskAssignments.front());
          temporaryPathTable.insertPath(temporaryTaskAgent, temporaryTaskPath,
                                        waitAtGoal, firstTask);
        } else {
          int temporaryTaskAgent = solution_.taskAgentMap[temporaryTask];
          assert(temporaryTaskAgent != UNASSIGNED);
          int temporaryTaskLocalIndex =
              solution_.getLocalTaskIndex(temporaryTaskAgent, temporaryTask);
          Path temporaryTaskPath = solution_.agents[temporaryTaskAgent]
                                       .taskPaths[temporaryTaskLocalIndex];
          // Fix the begin time such that this task starts when the previous task ends
          if (i != 0) {
            temporaryTaskPath.beginTime =
                temporaryTaskPaths[temporaryTaskAssignments[i - 1]].endTime();
          }
          temporaryTaskPaths[temporaryTask] = temporaryTaskPath;

          // Add it to the path table
          bool waitAtGoal =
                   (temporaryTask == solution_.agents[temporaryTaskAgent]
                                         .taskAssignments.back()),
               firstTask =
                   (temporaryTask == solution_.agents[temporaryTaskAgent]
                                         .taskAssignments.front());
          temporaryPathTable.insertPath(temporaryTaskAgent, temporaryTaskPath,
                                        waitAtGoal, firstTask);
>>>>>>> d146e9ae
        }
        vector<int> goalLocations =
            instance_.getTaskLocations(agentTaskAssignments[agent]);
        MultiLabelSpaceTimeAStar localPlanner =
            MultiLabelSpaceTimeAStar(instance_, agent);
        localPlanner.setGoalLocations(goalLocations);
        localPlanner.computeHeuristics();

        ConstraintTable constraintTable(instance_.numOfCols, instance_.mapSize);
        TaskRegretPacket taskPacket = {agentTaskAssignments[agent][localTask],
                                       agent, localTask, -1};
        // TODO: Possible incomplete precedence constraints here!
        buildConstraintTable(constraintTable, taskPacket,
                             goalLocations[localTask], &agentTaskAssignments,
                             &agentTaskPaths, &precedenceConstraints);
        AgentTaskPath path = localPlanner.findPathSegment(
            constraintTable, startTime, localTask, 0);
        // We must be able to find the path for the next task. If not then we cannot move forward!
        assert(!path.empty());
        agentTaskPaths[agent][localTask] = path;

        // } else {
        //   int taskAgent =
        //       previousSolution_
        //           .taskAgentMap[agentTaskAssignments[agent][localTask]];
        //   assert(taskAgent != UNASSIGNED);
        //   int taskLocalIndex = previousSolution_.getLocalTaskIndex(
        //       taskAgent, agentTaskAssignments[agent][localTask]);
        //   agentTaskPaths[agent][localTask] =
        //       previousSolution_.agents[taskAgent].taskPaths[taskLocalIndex];
        // }
      }
    }
    precedenceConstraints.insert(precedenceConstraints.end(),
                                 agentPrecedenceConstraints[agent].begin(),
                                 agentPrecedenceConstraints[agent].end());
  }

<<<<<<< HEAD
  for (int agent = 0; agent < instance_.getAgentNum(); agent++) {
    for (int localTask = 0; localTask < (int)agentTaskAssignments[agent].size();
         localTask++) {
      if (localTask > 0) {
        assert(agentTaskPaths[agent][localTask - 1].path.back().location ==
               agentTaskPaths[agent][localTask].path.front().location);
      } else {
        assert(agentTaskPaths[agent][localTask].front().location ==
               instance_.getStartLocations()[agent]);
=======
    // Gather the paths of the tasks that need to be done before this task but have been assigned to some other agents
    // This is for agents apart from "agent" i.e the loop variable
    set<int> agentsNewlyAddedTasksBelongTo;
    for (int i = 0; i < taskIndex; i++) {
      int ancestorTask = inputPlanningOrder[i];
      // Only consider those tasks that are the actual ancestors of this task
      if (ancestorsOfTask.count(ancestorTask) > 0 &&
          temporaryTaskPaths[ancestorTask].empty()) {
        if (lnsNeighborhood_.commitedTasks.count(ancestorTask) > 0 &&
            !lnsNeighborhood_.commitedTasks[ancestorTask]) {
          int temporaryTaskAgent = previousSolution_.taskAgentMap[ancestorTask];
          assert(temporaryTaskAgent != UNASSIGNED);
          int temporaryTaskLocalIndex = previousSolution_.getLocalTaskIndex(
              temporaryTaskAgent, ancestorTask);
          Path temporaryTaskPath = previousSolution_.agents[temporaryTaskAgent]
                                       .taskPaths[temporaryTaskLocalIndex];
          // TODO: Should we need to fix the begin times of these paths?
          temporaryTaskPaths[ancestorTask] = temporaryTaskPath;

          // Add it to the path table
          bool waitAtGoal =
                   (ancestorTask == previousSolution_.agents[temporaryTaskAgent]
                                        .taskAssignments.back()),
               firstTask =
                   (ancestorTask == previousSolution_.agents[temporaryTaskAgent]
                                        .taskAssignments.front());
          temporaryPathTable.insertPath(temporaryTaskAgent, temporaryTaskPath,
                                        waitAtGoal, firstTask);
          agentsNewlyAddedTasksBelongTo.insert(temporaryTaskAgent);
        }
        // In this case some ancestor was inserted that was not there before in the previous if condition of this loop. Then we need to use the previous solution's path for the next task in some agent's queue
        else {
          int temporaryTaskAgent = solution_.taskAgentMap[ancestorTask];
          assert(temporaryTaskAgent != UNASSIGNED);
          if (agentsNewlyAddedTasksBelongTo.count(temporaryTaskAgent) > 0 &&
              lnsNeighborhood_.patchedTasks.count(ancestorTask) > 0) {
            int temporaryTaskLocalIndex = previousSolution_.getLocalTaskIndex(
                temporaryTaskAgent, ancestorTask);
            Path temporaryTaskPath =
                previousSolution_.agents[temporaryTaskAgent]
                    .taskPaths[temporaryTaskLocalIndex];
            // TODO: Should we need to fix the begin times of these paths?
            temporaryTaskPaths[ancestorTask] = temporaryTaskPath;

            // Add it to the path table
            bool waitAtGoal = (ancestorTask ==
                               previousSolution_.agents[temporaryTaskAgent]
                                   .taskAssignments.back()),
                 firstTask = (ancestorTask ==
                              previousSolution_.agents[temporaryTaskAgent]
                                  .taskAssignments.front());
            temporaryPathTable.insertPath(temporaryTaskAgent, temporaryTaskPath,
                                          waitAtGoal, firstTask);
          } else {
            int temporaryTaskLocalIndex =
                solution_.getLocalTaskIndex(temporaryTaskAgent, ancestorTask);
            Path temporaryTaskPath = solution_.agents[temporaryTaskAgent]
                                         .taskPaths[temporaryTaskLocalIndex];
            // TODO: Should we need to fix the begin times of these paths?
            temporaryTaskPaths[ancestorTask] = temporaryTaskPath;

            // Add it to the path table
            bool waitAtGoal =
                     (ancestorTask == solution_.agents[temporaryTaskAgent]
                                          .taskAssignments.back()),
                 firstTask =
                     (ancestorTask == solution_.agents[temporaryTaskAgent]
                                          .taskAssignments.front());
            temporaryPathTable.insertPath(temporaryTaskAgent, temporaryTaskPath,
                                          waitAtGoal, firstTask);
          }
        }
>>>>>>> d146e9ae
      }
    }
  }

  ancestors.clear();
  ancestors.resize(instance_.getTasksNum());
  for (pair<int, int> precConstraint : precedenceConstraints) {
    ancestors[precConstraint.second].push_back(precConstraint.first);
  }
  ancestorsOfTask = reachableSet(task, ancestors);
  ancestorsOfTask.erase(task);

  for (int ancestorTask : ancestorsOfTask) {
    int ancestorTaskAgent = UNDEFINED;
    if (lnsNeighborhood_.commitedTasks.count(ancestorTask) > 0 &&
        !lnsNeighborhood_.commitedTasks[ancestorTask]) {
      ancestorTaskAgent = previousSolution_.taskAgentMap[ancestorTask];
    } else {
      ancestorTaskAgent = solution_.taskAgentMap[ancestorTask];
    }
    int ancestorTaskPosition =
        find(agentTaskAssignments[ancestorTaskAgent].begin(),
             agentTaskAssignments[ancestorTaskAgent].end(), ancestorTask) -
        agentTaskAssignments[ancestorTaskAgent].begin();
    earliestTimestep = max(
        earliestTimestep,
        agentTaskPaths[ancestorTaskAgent][ancestorTaskPosition].endTime() + 1);
  }

  for (int agent = 0; agent < instance_.getAgentNum(); agent++) {

    TaskRegretPacket regretPacket = {task, agent, -1, earliestTimestep};
<<<<<<< HEAD
    computeRegretForTaskWithAgent(regretPacket, &agentTaskAssignments,
                                  &agentTaskPaths, &precedenceConstraints,
                                  &serviceTimes);
=======
    computeRegretForTaskWithAgent(regretPacket, &temporaryTaskAssignments,
                                  &temporaryTaskPaths, &temporaryPathTable,
                                  &precedenceConstraints, &serviceTimes);
>>>>>>> d146e9ae
  }

  if ((int)serviceTimes.size() < 2) {
    // This is the case when we run out of heap i.e there are not enough options left to compute the regret for this task!
    PLOGD << "Ran out of service time options for task " << task
          << " inside the regular compute regret function\n";
    return false;
  }
  Utility bestUtility = serviceTimes.top();
  serviceTimes.pop();
  Utility secondBestUtility = serviceTimes.top();

  double value = 0;
  if (regretType == "absolute") {
    value = secondBestUtility.value - bestUtility.value;
  } else {
    value = (secondBestUtility.value + 1) / (bestUtility.value + 1);
  }
  Regret regret(task, bestUtility.agent, bestUtility.taskPosition,
                bestUtility.pathLength, bestUtility.agentTasksLen,
                (int)serviceTimes.size(), value);
  lnsNeighborhood_.regretMaxHeap.push(regret);
  return true;
}

void LNS::computeRegretForTaskWithAgent(
<<<<<<< HEAD
    TaskRegretPacket regretPacket, vector<vector<int>>* agentTaskAssignments,
    vector<vector<AgentTaskPath>>* agentTaskPaths,
=======
    TaskRegretPacket regretPacket, vector<int>* taskAssignments,
    vector<Path>* taskPaths, PathTable* pathTable,
>>>>>>> d146e9ae
    vector<pair<int, int>>* precedenceConstraints,
    pairing_heap<Utility, compare<Utility::CompareUtilities>>* serviceTimes) {

  // Compute the first position along the agent's task assignments where we can insert this task
  int firstValidPosition = 0;
  for (int j = (int)(*agentTaskAssignments)[regretPacket.agent].size() - 1;
       j >= 0; j--) {
    int beginTime = (*agentTaskPaths)[regretPacket.agent][j].beginTime,
        endTime = (*agentTaskPaths)[regretPacket.agent][j].endTime();
    if ((regretPacket.earliestTimestep > endTime) ||
        (regretPacket.earliestTimestep <= endTime &&
         regretPacket.earliestTimestep >= beginTime)) {
      firstValidPosition = j + 1;
      break;
    }
  }

  for (int j = firstValidPosition;
       j <= (int)(*agentTaskAssignments)[regretPacket.agent].size(); j++) {

    if (find_if(begin(lnsNeighborhood_.removedTasks),
                end(lnsNeighborhood_.removedTasks),
                [regretPacket, j](Conflicts conflict) {
                  return regretPacket.task == conflict.task &&
                         regretPacket.agent == conflict.agent &&
                         j == conflict.taskPosition;
                }) != end(lnsNeighborhood_.removedTasks)) {
      // We dont want to compute regret for the same agent, task positions that led to the original conflict!
      continue;
    }
    regretPacket.taskPosition = j;
    // Create a copy of the task assignments, paths and corresponding precedence constraints so that they dont get modified
<<<<<<< HEAD
    vector<vector<AgentTaskPath>> temporaryAgentTaskPaths = *agentTaskPaths;
    vector<vector<int>> temporaryAgentTaskAssignments = *agentTaskAssignments;
    vector<pair<int, int>> temporaryPrecedenceConstraints =
        *precedenceConstraints;
    std::variant<bool, Utility> insertCulmination = insertTask(
        regretPacket, &temporaryAgentTaskPaths, &temporaryAgentTaskAssignments,
        &temporaryPrecedenceConstraints);
=======
    vector<Path> temporaryTaskPaths = *taskPaths;
    PathTable temporaryPathTable = *pathTable;
    vector<int> temporaryTaskAssignments = *taskAssignments;
    vector<pair<int, int>> temporaryPrecedenceConstraints =
        *precedenceConstraints;
    std::variant<bool, Utility> insertCulmination =
        insertTask(regretPacket, &temporaryTaskPaths, &temporaryPathTable,
                   &temporaryTaskAssignments, &temporaryPrecedenceConstraints);
>>>>>>> d146e9ae
    if (std::holds_alternative<Utility>(insertCulmination)) {
      serviceTimes->push(std::get<Utility>(insertCulmination));
    }
  }
}

// Need the task paths, assignments and precedence constraints as pointers so that we can reuse this code when commiting as we can make in-place changes to these data-structures
std::variant<bool, Utility> LNS::insertTask(
<<<<<<< HEAD
    TaskRegretPacket regretPacket,
    vector<vector<AgentTaskPath>>* agentTaskPaths,
    vector<vector<int>>* agentTaskAssignments,
=======
    TaskRegretPacket regretPacket, vector<Path>* taskPaths,
    PathTable* pathTable, vector<int>* taskAssignments,
>>>>>>> d146e9ae
    vector<pair<int, int>>* precedenceConstraints) {

  double pathSizeChange = 0;
  int startTime = 0, previousTask = -1, nextTask = -1;

  // The task paths are all the task paths when we dont commit but if we commit they will be agent specific task paths
<<<<<<< HEAD
  vector<vector<AgentTaskPath>>& agentTaskPathsRef = *agentTaskPaths;
  vector<vector<int>>& agentTaskAssignmentsRef = *agentTaskAssignments;
=======
  vector<Path>& taskPathsRef = *taskPaths;
  PathTable& pathTableRef = *pathTable;
  vector<int>& taskAssignmentsRef = *taskAssignments;
>>>>>>> d146e9ae
  vector<pair<int, int>>& precedenceConstraintsRef = *precedenceConstraints;

  int agentTasksSize = (int)agentTaskAssignmentsRef[regretPacket.agent].size();
  double value = INT_MAX;

  // In this case we are inserting a task not at the last position
  if (regretPacket.taskPosition < agentTasksSize) {

<<<<<<< HEAD
    nextTask =
        agentTaskAssignmentsRef[regretPacket.agent][regretPacket.taskPosition];
    pathSizeChange =
        (double)agentTaskPathsRef[regretPacket.agent][regretPacket.taskPosition]
            .size();

    agentTaskPathsRef[regretPacket.agent][regretPacket.taskPosition] =
        AgentTaskPath();

    agentTaskAssignmentsRef[regretPacket.agent].insert(
        agentTaskAssignmentsRef[regretPacket.agent].begin() +
            regretPacket.taskPosition,
=======
    nextTask = taskAssignmentsRef[regretPacket.taskPosition];
    bool waitAtGoal = (nextTask == taskAssignmentsRef.back()),
         firstTask = (nextTask == taskAssignmentsRef.front());

    taskAssignmentsRef.insert(
        taskAssignmentsRef.begin() + regretPacket.taskPosition,
>>>>>>> d146e9ae
        regretPacket.task);
    agentTaskPathsRef[regretPacket.agent].insert(
        agentTaskPathsRef[regretPacket.agent].begin() +
            regretPacket.taskPosition,
        AgentTaskPath());

    // Invalidate the path of the next task
    // Compute the path size of the next task before you remove it!
<<<<<<< HEAD
=======
    taskPathsRef[regretPacket.task] = Path();
    pathSizeChange = (double)taskPathsRef[nextTask].size();
    pathTableRef.deletePath(regretPacket.agent, taskPathsRef[nextTask],
                            waitAtGoal, firstTask);
    taskPathsRef[nextTask] = Path();

>>>>>>> d146e9ae
    precedenceConstraintsRef.emplace_back(regretPacket.task, nextTask);

    // If we are NOT inserting at the start position then we need to take care of the previous task as well
    if (regretPacket.taskPosition != 0) {
      previousTask = agentTaskAssignmentsRef[regretPacket.agent]
                                            [regretPacket.taskPosition - 1];
      // TODO: Technically the task can start being processed before the previous task ends. This is more conservative but need to check if there are better ways to tackle this.
      startTime =
          agentTaskPathsRef[regretPacket.agent][regretPacket.taskPosition - 1]
              .endTime();
      precedenceConstraintsRef.erase(
          std::remove_if(
              precedenceConstraintsRef.begin(), precedenceConstraintsRef.end(),
              [previousTask, nextTask](pair<int, int> x) {
                return x.first == previousTask && x.second == nextTask;
              }),
          precedenceConstraintsRef.end());
      precedenceConstraintsRef.emplace_back(previousTask, regretPacket.task);
    }
  }
  // In this case we are inserting at the very end
  else if (regretPacket.taskPosition == agentTasksSize && agentTasksSize != 0) {

    previousTask = agentTaskAssignmentsRef[regretPacket.agent]
                                          [regretPacket.taskPosition - 1];
    startTime =
        agentTaskPathsRef[regretPacket.agent][regretPacket.taskPosition - 1]
            .endTime();

    agentTaskAssignmentsRef[regretPacket.agent].push_back(regretPacket.task);
    precedenceConstraintsRef.emplace_back(previousTask, regretPacket.task);
    agentTaskPathsRef[regretPacket.agent].emplace_back();
  } else if (agentTasksSize == 0) {
    // This is the rare-case when the agent has no tasks assigned to it.
    assert(regretPacket.taskPosition == 0);

    startTime = 0;
    agentTaskAssignmentsRef[regretPacket.agent].push_back(regretPacket.task);
    agentTaskPathsRef[regretPacket.agent].emplace_back();
  }

  if (nextTask != -1) {
    // The task paths reference does not have ancestor information about next task, so we need to add those in

    vector<vector<int>> ancestors(instance_.getTasksNum());
    for (pair<int, int> precConstraint : precedenceConstraintsRef) {
      ancestors[precConstraint.second].push_back(precConstraint.first);
    }
    set<int> ancestorsOfNextTask = reachableSet(nextTask, ancestors);
    ancestorsOfNextTask.erase(nextTask);

    for (int nextTaskAncestor : ancestorsOfNextTask) {
      if (lnsNeighborhood_.commitedTasks.count(nextTaskAncestor) > 0 &&
          !lnsNeighborhood_.commitedTasks[nextTaskAncestor] &&
          nextTaskAncestor != regretPacket.task) {
        // This task's path will not exist currently!
        int nextTaskAncestorAgent =
            previousSolution_.taskAgentMap[nextTaskAncestor];
        assert(nextTaskAncestor != UNASSIGNED);
        if (std::find(agentTaskAssignmentsRef[nextTaskAncestorAgent].begin(),
                      agentTaskAssignmentsRef[nextTaskAncestorAgent].end(),
                      nextTaskAncestor) ==
            agentTaskAssignmentsRef[nextTaskAncestorAgent].end()) {

          int ancestorTaskLocalIndex = previousSolution_.getLocalTaskIndex(
              nextTaskAncestorAgent, nextTaskAncestor);
          int ancestorTaskLocalIndexRelativeToSolution =
              extractOldLocalTaskIndex(
                  nextTaskAncestor,
                  previousSolution_.agents[nextTaskAncestorAgent]
                      .taskAssignments,
                  agentTaskAssignmentsRef[nextTaskAncestorAgent]);
          agentTaskAssignmentsRef[nextTaskAncestorAgent].insert(
              agentTaskAssignmentsRef[nextTaskAncestorAgent].begin() +
                  ancestorTaskLocalIndexRelativeToSolution,
              nextTaskAncestor);
          agentTaskPathsRef[nextTaskAncestorAgent].insert(
              agentTaskPathsRef[nextTaskAncestorAgent].begin() +
                  ancestorTaskLocalIndexRelativeToSolution,
              previousSolution_.agents[nextTaskAncestorAgent]
<<<<<<< HEAD
                  .taskPaths[ancestorTaskLocalIndex]);
        }
      }
    }

    precedenceConstraintsRef = instance_.getInputPrecedenceConstraints();
    for (int agent = 0; agent < instance_.getAgentNum(); agent++) {
      for (int localTask = 0;
           localTask < (int)agentTaskAssignmentsRef[agent].size();
           localTask++) {

        if (localTask > 0) {
          precedenceConstraintsRef.emplace_back(
              agentTaskAssignmentsRef[agent][localTask - 1],
              agentTaskAssignmentsRef[agent][localTask]);
          agentTaskPathsRef[agent][localTask].beginTime =
              agentTaskPathsRef[agent][localTask - 1].endTime();
        } else {
          agentTaskPathsRef[agent][localTask].beginTime = 0;
        }

        if ((regretPacket.task ==
                 agentTaskAssignmentsRef[agent][localTask - 1] ||
             regretPacket.task == agentTaskAssignmentsRef[agent][localTask]) ||
            (nextTask == agentTaskAssignmentsRef[agent][localTask - 1] ||
             nextTask == agentTaskAssignmentsRef[agent][localTask])) {
          continue;
        }

        if ((localTask == 0 &&
             agentTaskPathsRef[agent][localTask].front().location !=
                 instance_.getStartLocations()[agent]) ||
            (localTask > 0 &&
             agentTaskPathsRef[agent][localTask - 1].path.back().location !=
                 agentTaskPathsRef[agent][localTask].path.front().location)) {
          // if (lnsNeighborhood_.patchedTasks.count(
          //         agentTaskAssignmentsRef[agent][localTask]) == 0) {

          int startTime = 0;
          if (localTask > 0) {
            startTime = agentTaskPathsRef[agent][localTask - 1].endTime();
=======
                  .taskPaths[nextTaskAncestorLocalIndex];

          // Add it to the path table
          bool waitAtGoal = (nextTaskAncestor ==
                             previousSolution_.agents[nextTaskAncestorAgent]
                                 .taskAssignments.back()),
               firstTask = (nextTaskAncestor ==
                            previousSolution_.agents[nextTaskAncestorAgent]
                                .taskAssignments.front());
          pathTableRef.insertPath(nextTaskAncestorAgent,
                                  taskPathsRef[nextTaskAncestor], waitAtGoal,
                                  firstTask);
          // If we are updating the regret packet's agent task queue then we need to update the precedence constraints as well
          if (nextTaskAncestorAgent == regretPacket.agent) {
            taskAssignmentsRef.insert(
                taskAssignmentsRef.begin() + nextTaskAncestorLocalIndex,
                nextTaskAncestor);
            int localPreviousTask = -1, localNextTask = -1;
            if (nextTaskAncestorLocalIndex != 0) {
              previousTask = taskAssignmentsRef[nextTaskAncestorLocalIndex - 1];
            }
            if (nextTaskAncestorLocalIndex !=
                (int)taskAssignmentsRef.size() - 1) {
              nextTask = taskAssignmentsRef[nextTaskAncestorLocalIndex + 1];
            }
            precedenceConstraintsRef.erase(
                std::remove_if(
                    precedenceConstraintsRef.begin(),
                    precedenceConstraintsRef.end(),
                    [localPreviousTask, localNextTask](pair<int, int> x) {
                      return ((x.first == localPreviousTask &&
                               x.second == localNextTask));
                    }),
                precedenceConstraintsRef.end());
            if (localPreviousTask != -1) {
              precedenceConstraintsRef.insert(
                  precedenceConstraintsRef.begin() +
                      nextTaskAncestorLocalIndex - 1,
                  make_pair(localPreviousTask, nextTaskAncestor));
            }
            if (localNextTask != -1) {
              precedenceConstraintsRef.insert(
                  precedenceConstraintsRef.begin() + nextTaskAncestorLocalIndex,
                  make_pair(nextTaskAncestor, localNextTask));
            }
          }
          agentsNewlyAddedTasksBelongTo.insert(nextTaskAncestorAgent);
        } else {
          int nextTaskAncestorAgent = solution_.taskAgentMap[nextTaskAncestor];
          // This agent would have to be different than the regret packet's agent. We dont need to update task assignments or precedence constraints in this case as the regret packet's agent's queue should not be affected here as we are using the current solution anyways
          assert(nextTaskAncestorAgent != UNASSIGNED);
          if (agentsNewlyAddedTasksBelongTo.count(nextTaskAncestorAgent) > 0 &&
              lnsNeighborhood_.patchedTasks.count(nextTaskAncestor) > 0) {
            int nextTaskAncestorLocalIndex =
                previousSolution_.getLocalTaskIndex(nextTaskAncestorAgent,
                                                    nextTaskAncestor);
            // TODO: Should we change the begin time of this task?
            taskPathsRef[nextTaskAncestor] =
                previousSolution_.agents[nextTaskAncestorAgent]
                    .taskPaths[nextTaskAncestorLocalIndex];

            // Add it to the path table
            bool waitAtGoal = (nextTaskAncestor ==
                               previousSolution_.agents[nextTaskAncestorAgent]
                                   .taskAssignments.back()),
                 firstTask = (nextTaskAncestor ==
                              previousSolution_.agents[nextTaskAncestorAgent]
                                  .taskAssignments.front());
            pathTableRef.insertPath(nextTaskAncestorAgent,
                                    taskPathsRef[nextTaskAncestor], waitAtGoal,
                                    firstTask);
          } else {
            int nextTaskAncestorLocalIndex = solution_.getLocalTaskIndex(
                nextTaskAncestorAgent, nextTaskAncestor);
            // TODO: Should we change the begin time of this task?
            taskPathsRef[nextTaskAncestor] =
                solution_.agents[nextTaskAncestorAgent]
                    .taskPaths[nextTaskAncestorLocalIndex];

            // Add it to the path table
            bool waitAtGoal = (nextTaskAncestor ==
                               solution_.agents[nextTaskAncestorAgent]
                                   .taskAssignments.back()),
                 firstTask = (nextTaskAncestor ==
                              solution_.agents[nextTaskAncestorAgent]
                                  .taskAssignments.front());
            pathTableRef.insertPath(nextTaskAncestorAgent,
                                    taskPathsRef[nextTaskAncestor], waitAtGoal,
                                    firstTask);
>>>>>>> d146e9ae
          }
          vector<int> goalLocations =
              instance_.getTaskLocations(agentTaskAssignmentsRef[agent]);
          MultiLabelSpaceTimeAStar localPlanner =
              MultiLabelSpaceTimeAStar(instance_, agent);
          localPlanner.setGoalLocations(goalLocations);
          localPlanner.computeHeuristics();

          ConstraintTable constraintTable(instance_.numOfCols,
                                          instance_.mapSize);
          TaskRegretPacket taskPacket = {
              agentTaskAssignmentsRef[agent][localTask], agent, localTask, -1};
          buildConstraintTable(constraintTable, taskPacket,
                               goalLocations[localTask],
                               &agentTaskAssignmentsRef, &agentTaskPathsRef,
                               &precedenceConstraintsRef);
          AgentTaskPath path = localPlanner.findPathSegment(
              constraintTable, startTime, localTask, 0);
          // We must be able to find the path for the next task. If not then we cannot move forward!
          assert(!path.empty());
          agentTaskPathsRef[agent][localTask] = path;

          // } else {

          //   int taskAgent =
          //       previousSolution_
          //           .taskAgentMap[agentTaskAssignmentsRef[agent][localTask]];
          //   assert(taskAgent != UNASSIGNED);
          //   int taskLocalIndex = previousSolution_.getLocalTaskIndex(
          //       taskAgent, agentTaskAssignmentsRef[agent][localTask]);
          //   agentTaskPathsRef[agent][localTask] =
          //       previousSolution_.agents[taskAgent].taskPaths[taskLocalIndex];
          //   agentTaskPathsRef[agent][localTask].beginTime =
          //       agentTaskPathsRef[agent][localTask - 1].endTime();
          // }
        }
      }
    }

<<<<<<< HEAD
    vector<int> planningOrder;
    bool result =
        topologicalSort(&instance_, &precedenceConstraintsRef, planningOrder);
    if (!result) {
      return false;
    }

    int taskPosition = find(agentTaskAssignmentsRef[regretPacket.agent].begin(),
                            agentTaskAssignmentsRef[regretPacket.agent].end(),
                            regretPacket.task) -
                       agentTaskAssignmentsRef[regretPacket.agent].begin();
    vector<int> goalLocations =
        instance_.getTaskLocations(agentTaskAssignmentsRef[regretPacket.agent]);
    ConstraintTable constraintTable(instance_.numOfCols, instance_.mapSize);
=======
    int taskPosition = find(taskAssignmentsRef.begin(),
                            taskAssignmentsRef.end(), regretPacket.task) -
                       taskAssignmentsRef.begin();
    vector<int> goalLocations = instance_.getTaskLocations(taskAssignmentsRef);
>>>>>>> d146e9ae

    PathTable* pathTablePtr = nullptr;
    std::shared_ptr<SingleAgentSolver> localPlanner;
    if (singleAgentSolverType == "mlastar") {
      localPlanner = std::make_shared<MultiLabelSpaceTimeAStar>(
          instance_, regretPacket.agent);
    } else if (singleAgentSolverType == "sipps") {
      pathTablePtr = &pathTableRef;
      localPlanner = std::make_shared<SIPP>(instance_, regretPacket.agent);
    } else {
      PLOGE << "Incorrect single-agent solver provided!\n";
      static_assert(true);
    }
    localPlanner->setGoalLocations(goalLocations);
    localPlanner->computeHeuristics();

<<<<<<< HEAD
    buildConstraintTable(constraintTable, regretPacket,
                         goalLocations[taskPosition], &agentTaskAssignmentsRef,
                         &agentTaskPathsRef, &precedenceConstraintsRef);
    AgentTaskPath path = localPlanner.findPathSegment(
        constraintTable, startTime, taskPosition, 0);
    if (path.empty()) {
      return false;
    }
    agentTaskPathsRef[regretPacket.agent][taskPosition] = path;
    value = path.size();
    startTime = agentTaskPathsRef[regretPacket.agent][taskPosition].endTime();

    // Need to recompute the positions as we might add paths for parent tasks before reaching here!
    int nextTaskPosition =
        find(agentTaskAssignmentsRef[regretPacket.agent].begin(),
             agentTaskAssignmentsRef[regretPacket.agent].end(), nextTask) -
        agentTaskAssignmentsRef[regretPacket.agent].begin();
    TaskRegretPacket nextTaskPacket = {
        nextTask, regretPacket.agent, nextTaskPosition, {}};
    buildConstraintTable(constraintTable, nextTaskPacket,
                         goalLocations[nextTaskPosition],
                         &agentTaskAssignmentsRef, &agentTaskPathsRef,
                         &precedenceConstraintsRef, true);
    AgentTaskPath nextPath = localPlanner.findPathSegment(
        constraintTable, startTime, nextTaskPosition, 0);
    if (nextPath.empty()) {
      return false;
    }
    agentTaskPathsRef[regretPacket.agent][nextTaskPosition] = nextPath;
    value += nextPath.size();
  } else {

    vector<int> planningOrder;
    bool result =
        topologicalSort(&instance_, &precedenceConstraintsRef, planningOrder);
    if (!result) {
      return false;
    }

    vector<int> goalLocations =
        instance_.getTaskLocations(agentTaskAssignmentsRef[regretPacket.agent]);
    ConstraintTable constraintTable(instance_.numOfCols, instance_.mapSize);
=======
    ConstraintTable constraintTable(instance_.numOfCols, instance_.mapSize,
                                    pathTablePtr);
    buildConstraintTable(constraintTable, regretPacket.task,
                         goalLocations[regretPacket.taskPosition],
                         &taskPathsRef, &precedenceConstraintsRef);
    Path path = localPlanner->findPathSegment(constraintTable, startTime,
                                              taskPosition, 0);
    if (path.empty()) {
      return false;
    }
    taskPathsRef[regretPacket.task] = path;

    // Add it to the path table
    bool waitAtGoal = (regretPacket.task == taskAssignmentsRef.back()),
         firstTask = (regretPacket.task == taskAssignmentsRef.front());
    pathTableRef.insertPath(regretPacket.agent, path, waitAtGoal, firstTask);
    startTime = taskPathsRef[regretPacket.task].endTime();

    // Need to recompute the positions as we might add paths for parent tasks before reaching here!
    int nextTaskPosition =
        find(taskAssignmentsRef.begin(), taskAssignmentsRef.end(), nextTask) -
        taskAssignmentsRef.begin();
    buildConstraintTable(constraintTable, nextTask,
                         goalLocations[nextTaskPosition], &taskPathsRef,
                         &precedenceConstraintsRef);
    Path nextPath = localPlanner->findPathSegment(constraintTable, startTime,
                                                  nextTaskPosition, 0);
    if (nextPath.empty()) {
      return false;
    }
    taskPathsRef[nextTask] = nextPath;

    // Add it to the path table
    waitAtGoal = (nextTask == taskAssignmentsRef.back());
    firstTask = (nextTask == taskAssignmentsRef.front());
    pathTableRef.insertPath(regretPacket.agent, nextPath, waitAtGoal,
                            firstTask);
  } else {

    vector<int> goalLocations = instance_.getTaskLocations(taskAssignmentsRef);
>>>>>>> d146e9ae

    PathTable* pathTablePtr = nullptr;
    std::shared_ptr<SingleAgentSolver> localPlanner;
    if (singleAgentSolverType == "mlastart") {
      localPlanner = std::make_shared<MultiLabelSpaceTimeAStar>(
          instance_, regretPacket.agent);
    } else if (singleAgentSolverType == "sipps") {
      pathTablePtr = &pathTableRef;
      localPlanner = std::make_shared<SIPP>(instance_, regretPacket.agent);
    } else {
      PLOGE << "Incorrect single-agent solver provided!\n";
      static_assert(true);
    }

    localPlanner->setGoalLocations(goalLocations);
    localPlanner->computeHeuristics();

<<<<<<< HEAD
    buildConstraintTable(constraintTable, regretPacket,
                         goalLocations[regretPacket.taskPosition],
                         &agentTaskAssignmentsRef, &agentTaskPathsRef,
                         &precedenceConstraintsRef);
    AgentTaskPath path = localPlanner.findPathSegment(
        constraintTable, startTime, regretPacket.taskPosition, 0);
    if (path.empty()) {
      return false;
    }
    agentTaskPathsRef[regretPacket.agent][regretPacket.taskPosition] = path;
    value = path.size();
=======
    ConstraintTable constraintTable(instance_.numOfCols, instance_.mapSize,
                                    pathTablePtr);
    buildConstraintTable(constraintTable, regretPacket.task,
                         goalLocations[regretPacket.taskPosition],
                         &taskPathsRef, &precedenceConstraintsRef);
    Path path = localPlanner->findPathSegment(constraintTable, startTime,
                                              regretPacket.taskPosition, 0);
    if (path.empty()) {
      return false;
    }
    taskPathsRef[regretPacket.task] = path;

    // Add it to the path table
    bool waitAtGoal = (regretPacket.task == taskAssignmentsRef.back()),
         firstTask = (regretPacket.task == taskAssignmentsRef.front());
    pathTableRef.insertPath(regretPacket.agent, path, waitAtGoal, firstTask);
>>>>>>> d146e9ae
  }

  auto pathLength = value;
  value -= (lnsNeighborhood_.removedTasksPathSize.at(regretPacket.task) +
            pathSizeChange);

  Utility utility(regretPacket.agent, regretPacket.taskPosition, pathLength,
                  (int)agentTaskAssignmentsRef[regretPacket.agent].size(),
                  value);
  return utility;
}

void LNS::commitAncestorTaskOf(
    int globalTask, std::optional<pair<bool, int>> committingNextTask) {
  // We are going to commit some ancestor of this global task. We need to ensure that the paths of all the required ancestors of this task are in order before we can commit the global task and any next task that may exist
  // If the boolean flag commitingNextTask is set then it means that the global task was the next task of some other task and we need to ensure that the ancestors of this next task are in order. This additional check is required as the first if condition changes depending on it.
  // The corresponding integer entry would be the global task id of the main task that we wanted to commit.

  vector<pair<int, int>> precedenceConstraints =
      instance_.getInputPrecedenceConstraints();
  for (int agent = 0; agent < instance_.getAgentNum(); agent++) {
    precedenceConstraints.insert(
        precedenceConstraints.end(),
        solution_.agents[agent].intraPrecedenceConstraints.begin(),
        solution_.agents[agent].intraPrecedenceConstraints.end());
  }

  vector<vector<int>> ancestors(instance_.getTasksNum());
  for (pair<int, int> precConstraint : precedenceConstraints) {
    ancestors[precConstraint.second].push_back(precConstraint.first);
  }
  set<int> ancestorsOfTask = reachableSet(globalTask, ancestors);
  ancestorsOfTask.erase(globalTask);

  for (int ancestorTask : ancestorsOfTask) {
    if (lnsNeighborhood_.commitedTasks.count(ancestorTask) > 0 &&
        !lnsNeighborhood_.commitedTasks[ancestorTask]) {
      if (committingNextTask.has_value() &&
          committingNextTask.value().second == ancestorTask) {
        continue;
      }

      int ancestorTaskAgent = previousSolution_.taskAgentMap[ancestorTask];
      assert(ancestorTaskAgent != UNASSIGNED);

      PLOGD << "Commiting ancestor task " << ancestorTask << " to agent "
            << ancestorTaskAgent << " using previous solution" << endl;

      int ancestorTaskPositionRelativeToSolution = extractOldLocalTaskIndex(
          ancestorTask,
          previousSolution_.agents[ancestorTaskAgent].taskAssignments,
          solution_.agents[ancestorTaskAgent].taskAssignments);
      int ancestorTaskPosition =
          previousSolution_.getLocalTaskIndex(ancestorTaskAgent, ancestorTask);

      Path ancestorPath = previousSolution_.agents[ancestorTaskAgent]
                              .taskPaths[ancestorTaskPosition];

      if (ancestorTaskPositionRelativeToSolution == 0) {
        ancestorPath.beginTime = 0;
      } else {
        ancestorPath.beginTime =
            solution_.agents[ancestorTaskAgent]
                .taskPaths[ancestorTaskPositionRelativeToSolution - 1]
                .endTime();
      }

      solution_.agents[ancestorTaskAgent].pathPlanner->goalLocations.insert(
          solution_.agents[ancestorTaskAgent]
                  .pathPlanner->goalLocations.begin() +
              ancestorTaskPositionRelativeToSolution,
          instance_.getTaskLocations(ancestorTask));
      solution_.agents[ancestorTaskAgent].pathPlanner->computeHeuristics();

      solution_.agents[ancestorTaskAgent].taskAssignments.insert(
          solution_.agents[ancestorTaskAgent].taskAssignments.begin() +
              ancestorTaskPositionRelativeToSolution,
          ancestorTask);

      solution_.agents[ancestorTaskAgent].insertIntraAgentPrecedenceConstraint(
          ancestorTask, ancestorTaskPositionRelativeToSolution);

      solution_.agents[ancestorTaskAgent].taskPaths.insert(
          solution_.agents[ancestorTaskAgent].taskPaths.begin() +
              ancestorTaskPositionRelativeToSolution,
          ancestorPath);

      // std::variant<bool, pair<int, int>> result =
      //     solution_.pathTable.validatePath(
      //         ancestorTaskAgent, ancestorPath,
      //         ancestorTaskPositionRelativeToSolution == 0);

      // if (!std::holds_alternative<bool>(result)) {
      //   // This means there must be some offending/conflicting task/agent which we need to recompute the path for

      //   pair<int, int> offendingResult = std::get<pair<int, int>>(result);
      //   int offendingAgent = offendingResult.first,
      //       offendingTimestep = offendingResult.second;

      //   int offendingTaskPosition = -1;
      //   for (const Path& agentPaths :
      //        solution_.agents[offendingAgent].taskPaths) {
      //     if (agentPaths.beginTime > offendingTimestep) {
      //       break;
      //     }
      //     offendingTaskPosition++;
      //   }

      //   offendingTaskPosition--;
      //   int offendingTask = solution_.agents[offendingAgent]
      //                           .taskAssignments[offendingTaskPosition];

      //   int offendingStartTime = -1;
      //   if (offendingTaskPosition == 0) {
      //     offendingStartTime = 0;
      //   } else {
      //     offendingStartTime = solution_.agents[offendingAgent]
      //                              .taskPaths[offendingStartTime - 1]
      //                              .endTime();
      //   }

      //   PathTable* pathTablePtr = nullptr;
      //   if (singleAgentSolverType == "sipps") {
      //     pathTablePtr = &solution_.pathTable;
      //   }
      //   ConstraintTable constraintTable(instance_.numOfCols, instance_.mapSize,
      //                                   pathTablePtr);
      //   buildConstraintTable(constraintTable, offendingTask);
      //   constraintTable.addPath(ancestorPath, ancestorTask == solution_.agents[ancestorTaskAgent].taskAssignments.back());
      //   Path path =
      //       solution_.agents[offendingAgent].pathPlanner->findPathSegment(
      //           constraintTable, offendingStartTime, offendingTaskPosition, 0);
      //   // We must be able to insert this path for this task as its the best regret path and we did try it before i.e it must have succeeded then
      //   assert(!path.empty());
      //   solution_.agents[offendingAgent].taskPaths[offendingTaskPosition] = path;

      //   patchAgentTaskPaths(offendingAgent, offendingTaskPosition);
      // }

      // Add it to the path table
      // bool waitAtGoal =
      //     (ancestorTask ==
      //      solution_.agents[ancestorTaskAgent].taskAssignments.back());
      // solution_.pathTable.insertPath(ancestorTaskAgent, ancestorPath,
      //                                waitAtGoal);

      solution_.taskAgentMap[ancestorTask] = ancestorTaskAgent;

      // The ancestor of the task that was in the conflict set has now been committed using its old path, hence we need to mark it as resolved now
      markResolved(ancestorTask);
    }
  }

  for (int agent = 0; agent < instance_.getAgentNum(); agent++) {
    for (int localTask = 0;
         localTask < (int)solution_.agents[agent].taskAssignments.size();
         localTask++) {

      if (localTask > 0) {
        solution_.agents[agent].taskPaths[localTask].beginTime =
            solution_.agents[agent].taskPaths[localTask - 1].endTime();
      } else {
        solution_.agents[agent].taskPaths[localTask].beginTime = 0;
      }

      if (globalTask ==
              solution_.agents[agent].taskAssignments[localTask - 1] ||
          globalTask == solution_.agents[agent].taskAssignments[localTask]) {
        // We have not found the path for this global task yet so its task path would be empty placeholder!
        continue;
      }

<<<<<<< HEAD
      if (committingNextTask.has_value() &&
          (committingNextTask.value().second ==
               solution_.agents[agent].taskAssignments[localTask - 1] ||
           committingNextTask.value().second ==
               solution_.agents[agent].taskAssignments[localTask])) {
        // We wont have the path for the original commiting task here yet
        continue;
      }

      if ((localTask == 0 &&
           solution_.agents[agent].taskPaths[localTask].front().location !=
               solution_.agents[agent].pathPlanner->startLocation) ||
          (localTask > 0 && solution_.agents[agent]
                                    .taskPaths[localTask - 1]
                                    .path.back()
                                    .location != solution_.agents[agent]
                                                     .taskPaths[localTask]
                                                     .path.front()
                                                     .location)) {
        // if (lnsNeighborhood_.patchedTasks.count(
        //         solution_.agents[agent].taskAssignments[localTask]) == 0) {
        // static_assert(true);
        int startTime = 0;
        if (localTask > 0) {
          startTime =
              solution_.agents[agent].taskPaths[localTask - 1].endTime();
        }
        ConstraintTable constraintTable(instance_.numOfCols, instance_.mapSize);
        buildConstraintTable(
            constraintTable,
            solution_.agents[agent].taskAssignments[localTask]);
        AgentTaskPath path =
            solution_.agents[agent].pathPlanner->findPathSegment(
                constraintTable, startTime, localTask, 0);
        // We must be able to find the path for the next task. If not then we cannot move forward!
        assert(!path.empty());
        solution_.agents[agent].taskPaths[localTask] = path;

        // } else {
        //   int taskAgent =
        //       previousSolution_.taskAgentMap[solution_.agents[agent]
        //                                          .taskAssignments[localTask]];
        //   assert(taskAgent != UNASSIGNED);
        //   int taskLocalIndex = previousSolution_.getLocalTaskIndex(
        //       taskAgent, solution_.agents[agent].taskAssignments[localTask]);
        //   solution_.agents[agent].taskPaths[localTask] =
        //       previousSolution_.agents[taskAgent].taskPaths[taskLocalIndex];
        //   solution_.agents[agent].taskPaths[localTask].beginTime =
        //       solution_.agents[agent].taskPaths[localTask - 1].endTime();
        // }
      }
      lnsNeighborhood_.patchedTasks.erase(
          solution_.agents[agent].taskAssignments[localTask]);
    }
  }

  // Run a validity check!
  for (int agent = 0; agent < instance_.getAgentNum(); agent++) {
    for (int localTask = 0;
         localTask < (int)solution_.agents[agent].taskAssignments.size();
         localTask++) {

      if (globalTask ==
              solution_.agents[agent].taskAssignments[localTask - 1] ||
          globalTask == solution_.agents[agent].taskAssignments[localTask]) {
        // We have not found the path for this global task yet so its task path would be empty placeholder!
        continue;
      }

      if (committingNextTask.has_value() &&
          (committingNextTask.value().second ==
               solution_.agents[agent].taskAssignments[localTask - 1] ||
           committingNextTask.value().second ==
               solution_.agents[agent].taskAssignments[localTask])) {
        // We wont have the path for the original commiting task here yet
        continue;
      }

      if (localTask > 0) {
        assert(
            solution_.agents[agent]
                .taskPaths[localTask - 1]
                .path.back()
                .location ==
            solution_.agents[agent].taskPaths[localTask].path.front().location);
      } else {
        assert(solution_.agents[agent].taskPaths[localTask].front().location ==
               solution_.agents[agent].pathPlanner->startLocation);
=======
      // Now if the next task on this agent's task queue was patched during the prepare iteration function phase then we need to remove it from that object and reuse its old path!
      if (ancestorTask !=
              (int)solution_.agents[ancestorTaskAgent].taskAssignments.back() &&
          lnsNeighborhood_.patchedTasks.count(
              solution_.agents[ancestorTaskAgent]
                  .taskAssignments[ancestorTaskPositionRelativeToSolution +
                                   1]) > 0) {

        int localNextTask =
            solution_.agents[ancestorTaskAgent]
                .taskAssignments[ancestorTaskPositionRelativeToSolution + 1];
        int localNextTaskOldPosition = previousSolution_.getLocalTaskIndex(
            ancestorTaskAgent, localNextTask);
        // Dont want to mess with the begin time of this task because if some other ancestor task would get in between these two then the begin time would be wrong if edited here

        // Delete it to the path table
        // bool waitAtGoal =
        //     (localNextTask ==
        //      solution_.agents[ancestorTaskAgent].taskAssignments.back());
        // solution_.pathTable.deletePath(
        //     ancestorTaskAgent,
        //     solution_.agents[ancestorTaskAgent]
        //         .taskPaths[ancestorTaskPositionRelativeToSolution + 1],
        //     waitAtGoal);

        // Path ancestorNextTaskPath = previousSolution_.agents[ancestorTaskAgent].taskPaths[localNextTaskOldPosition];
        // ancestorNextTaskPath.beginTime = ancestorPath.endTime();

        // result = solution_.pathTable.validatePath(ancestorTaskAgent, ancestorNextTaskPath, false);

        // if (!std::holds_alternative<bool>(result)) {
        //   // There was an offending task again that clashes with this task. We want to commit this task so lets recompute the offending task's path

        //   pair<int, int> offendingResult = std::get<pair<int, int>>(result);
        //   int offendingAgent = offendingResult.first, offendingTimestep = offendingResult.second;

        // }

        solution_.agents[ancestorTaskAgent]
            .taskPaths[ancestorTaskPositionRelativeToSolution + 1] =
            previousSolution_.agents[ancestorTaskAgent]
                .taskPaths[localNextTaskOldPosition];

        // Add it to the path table
        // waitAtGoal =
        //     (localNextTask == previousSolution_.agents[ancestorTaskAgent]
        //                           .taskAssignments.back());
        // solution_.pathTable.insertPath(
        //     ancestorTaskAgent,
        //     previousSolution_.agents[ancestorTaskAgent]
        //         .taskPaths[localNextTaskOldPosition],
        //     waitAtGoal);

        lnsNeighborhood_.patchedTasks.erase(localNextTask);
>>>>>>> d146e9ae
      }
    }
  }
}

void LNS::commitBestRegretTask(Regret bestRegret) {

  PLOGD << "Commiting for task " << bestRegret.task << " to agent "
        << bestRegret.agent << " with regret = " << bestRegret.value << endl;

  TaskRegretPacket bestRegretPacket = {
      bestRegret.task, bestRegret.agent, bestRegret.taskPosition, {}};

  commitAncestorTaskOf(bestRegret.task, std::nullopt);

  // At this point any previously empty paths must be resolved and we can use the insert task function to commit to the actual best regret task
  insertBestRegretTask(bestRegretPacket);
  markResolved(bestRegret.task);
}

void LNS::insertBestRegretTask(TaskRegretPacket bestRegretPacket) {

  int startTime = 0, previousTask = -1, nextTask = -1;

  vector<pair<int, int>> precedenceConstraints =
      instance_.getInputPrecedenceConstraints();
  for (int agent = 0; agent < instance_.getAgentNum(); agent++) {
    precedenceConstraints.insert(
        precedenceConstraints.end(),
        solution_.agents[agent].intraPrecedenceConstraints.begin(),
        solution_.agents[agent].intraPrecedenceConstraints.end());
  }

  int agentTasksSize =
      (int)solution_.agents[bestRegretPacket.agent].taskAssignments.size();

  // In this case we are inserting a task not at the last position
  if (bestRegretPacket.taskPosition < agentTasksSize) {

    nextTask = solution_.agents[bestRegretPacket.agent]
                   .taskAssignments[bestRegretPacket.taskPosition];
<<<<<<< HEAD
    solution_.agents[bestRegretPacket.agent]
        .taskPaths[bestRegretPacket.taskPosition] = AgentTaskPath();
=======
    bool waitAtGoal =
             (nextTask ==
              solution_.agents[bestRegretPacket.agent].taskAssignments.back()),
         firstTask =
             (nextTask ==
              solution_.agents[bestRegretPacket.agent].taskAssignments.front());
>>>>>>> d146e9ae

    solution_.agents[bestRegretPacket.agent].taskAssignments.insert(
        solution_.agents[bestRegretPacket.agent].taskAssignments.begin() +
            bestRegretPacket.taskPosition,
        bestRegretPacket.task);
<<<<<<< HEAD
=======

    PLOGD << "Deleting path for task " << nextTask << " assigned to agent "
          << bestRegretPacket.agent << " at position "
          << bestRegretPacket.taskPosition + 1 << std::endl;
    solution_.pathTable.deletePath(
        bestRegretPacket.agent,
        solution_.agents[bestRegretPacket.agent]
            .taskPaths[bestRegretPacket.taskPosition],
        waitAtGoal, firstTask);
    solution_.agents[bestRegretPacket.agent]
        .taskPaths[bestRegretPacket.taskPosition] = Path();

>>>>>>> d146e9ae
    precedenceConstraints.emplace_back(bestRegretPacket.task, nextTask);

    // If we are NOT inserting at the start position then we need to take care of the previous task as well
    if (bestRegretPacket.taskPosition != 0) {
      previousTask = solution_.agents[bestRegretPacket.agent]
                         .taskAssignments[bestRegretPacket.taskPosition - 1];
      // TODO: Technically the task can start being processed before the previous task ends. This is more conservative but need to check if there are better ways to tackle this.
      startTime = solution_.agents[bestRegretPacket.agent]
                      .taskPaths[bestRegretPacket.taskPosition - 1]
                      .endTime();
      precedenceConstraints.erase(
          std::remove_if(
              precedenceConstraints.begin(), precedenceConstraints.end(),
              [previousTask, nextTask](pair<int, int> x) {
                return x.first == previousTask && x.second == nextTask;
              }),
          precedenceConstraints.end());
      precedenceConstraints.emplace_back(previousTask, bestRegretPacket.task);
    }

    // Insert an empty path at that task position
    solution_.agents[bestRegretPacket.agent].taskPaths.insert(
        solution_.agents[bestRegretPacket.agent].taskPaths.begin() +
            bestRegretPacket.taskPosition,
        AgentTaskPath());
  }
  // In this case we are inserting at the very end
  else if (bestRegretPacket.taskPosition == agentTasksSize &&
           agentTasksSize != 0) {

    previousTask = solution_.agents[bestRegretPacket.agent]
                       .taskAssignments[bestRegretPacket.taskPosition - 1];
    startTime = solution_.agents[bestRegretPacket.agent]
                    .taskPaths[bestRegretPacket.taskPosition - 1]
                    .endTime();

    solution_.agents[bestRegretPacket.agent].taskAssignments.push_back(
        bestRegretPacket.task);
    precedenceConstraints.emplace_back(previousTask, bestRegretPacket.task);

    solution_.agents[bestRegretPacket.agent].taskPaths.emplace_back();
  } else if (agentTasksSize == 0) {
    // The rare-case when the agent has no tasks assigned to them
    assert(bestRegretPacket.taskPosition == 0);

    startTime = 0;
    solution_.agents[bestRegretPacket.agent].taskAssignments.push_back(
        bestRegretPacket.task);
    solution_.agents[bestRegretPacket.agent].taskPaths.emplace_back();
  }

  if (nextTask != -1) {

    commitAncestorTaskOf(
        nextTask, std::make_optional(make_pair(true, bestRegretPacket.task)));

    vector<int> goalLocations = instance_.getTaskLocations(
        solution_.agents[bestRegretPacket.agent].taskAssignments);

    solution_.agents[bestRegretPacket.agent].pathPlanner->setGoalLocations(
        goalLocations);
    solution_.agents[bestRegretPacket.agent].pathPlanner->computeHeuristics();

    // Need to recompute this task position as we may have added tasks in the agent's task queue when trying to account for the next task parents
    int taskPosition =
        find(solution_.agents[bestRegretPacket.agent].taskAssignments.begin(),
             solution_.agents[bestRegretPacket.agent].taskAssignments.end(),
             bestRegretPacket.task) -
        solution_.agents[bestRegretPacket.agent].taskAssignments.begin();

<<<<<<< HEAD
=======
    // Insert an empty path at that task position
    solution_.agents[bestRegretPacket.agent].taskPaths.insert(
        solution_.agents[bestRegretPacket.agent].taskPaths.begin() +
            taskPosition,
        Path());

    PathTable* pathTablePtr = nullptr;
    if (singleAgentSolverType == "sipps") {
      pathTablePtr = &solution_.pathTable;
    }
    ConstraintTable constraintTable(instance_.numOfCols, instance_.mapSize,
                                    pathTablePtr);
>>>>>>> d146e9ae
    buildConstraintTable(constraintTable, bestRegretPacket.task);
    Path path =
        solution_.agents[bestRegretPacket.agent].pathPlanner->findPathSegment(
            constraintTable, startTime, taskPosition, 0);
    // We must be able to insert this path for this task as its the best regret path and we did try it before i.e it must have succeeded then
    assert(!path.empty());
    solution_.agents[bestRegretPacket.agent].taskPaths[taskPosition] = path;

    // Add it to the path table
    bool waitAtGoal =
             (bestRegretPacket.task ==
              solution_.agents[bestRegretPacket.agent].taskAssignments.back()),
         firstTask =
             (bestRegretPacket.task ==
              solution_.agents[bestRegretPacket.agent].taskAssignments.front());
    solution_.pathTable.insertPath(bestRegretPacket.agent, path, waitAtGoal,
                                   firstTask, true);

    solution_.agents[bestRegretPacket.agent]
        .insertIntraAgentPrecedenceConstraint(bestRegretPacket.task,
                                              taskPosition);
    solution_.taskAgentMap[bestRegretPacket.task] = bestRegretPacket.agent;

    buildConstraintTable(constraintTable, nextTask);
    int nextTaskPosition =
        find(solution_.agents[bestRegretPacket.agent].taskAssignments.begin(),
             solution_.agents[bestRegretPacket.agent].taskAssignments.end(),
             nextTask) -
        solution_.agents[bestRegretPacket.agent].taskAssignments.begin();
    assert(nextTaskPosition - 1 >= 0);
    startTime = solution_.agents[bestRegretPacket.agent]
                    .taskPaths[nextTaskPosition - 1]
                    .endTime();
    Path nextPath =
        solution_.agents[bestRegretPacket.agent].pathPlanner->findPathSegment(
            constraintTable, startTime, nextTaskPosition, 0);
    // We must be able to insert this path for this task as its the best regret path and we did try it before i.e it must have succeeded then
    assert(!nextPath.empty());
    solution_.agents[bestRegretPacket.agent].taskPaths[nextTaskPosition] =
        nextPath;

    // Add it to the path table
    waitAtGoal =
        (nextTask ==
         solution_.agents[bestRegretPacket.agent].taskAssignments.back()),
    firstTask =
        (nextTask ==
         solution_.agents[bestRegretPacket.agent].taskAssignments.front());
    solution_.pathTable.insertPath(bestRegretPacket.agent, nextPath, waitAtGoal,
                                   firstTask, true);
  } else {

    vector<int> goalLocations = instance_.getTaskLocations(
        solution_.agents[bestRegretPacket.agent].taskAssignments);

    solution_.agents[bestRegretPacket.agent].pathPlanner->setGoalLocations(
        goalLocations);
    solution_.agents[bestRegretPacket.agent].pathPlanner->computeHeuristics();

    PathTable* pathTablePtr = nullptr;
    if (singleAgentSolverType == "sipps") {
      pathTablePtr = &solution_.pathTable;
    }
    ConstraintTable constraintTable(instance_.numOfCols, instance_.mapSize,
                                    pathTablePtr);
    buildConstraintTable(constraintTable, bestRegretPacket.task);
    Path path =
        solution_.agents[bestRegretPacket.agent].pathPlanner->findPathSegment(
            constraintTable, startTime, bestRegretPacket.taskPosition, 0);
    // We must be able to insert this path for this task as its the best regret path and we did try it before i.e it must have succeeded then
    assert(!path.empty());
    solution_.agents[bestRegretPacket.agent]
        .taskPaths[bestRegretPacket.taskPosition] = path;

    // Add it to the path table
    bool waitAtGoal =
             (bestRegretPacket.task ==
              solution_.agents[bestRegretPacket.agent].taskAssignments.back()),
         firstTask =
             (bestRegretPacket.task ==
              solution_.agents[bestRegretPacket.agent].taskAssignments.front());
    solution_.pathTable.insertPath(bestRegretPacket.agent, path, waitAtGoal,
                                   firstTask, true);

    solution_.agents[bestRegretPacket.agent]
        .insertIntraAgentPrecedenceConstraint(bestRegretPacket.task,
                                              bestRegretPacket.taskPosition);
    solution_.taskAgentMap[bestRegretPacket.task] = bestRegretPacket.agent;
  }

  patchAgentTaskPaths(bestRegretPacket.agent, 0);
}

<<<<<<< HEAD
void LNS::buildConstraintTable(ConstraintTable& constraintTable,
                               TaskRegretPacket taskPacket, int taskLocation,
                               vector<vector<int>>* agentTaskAssignments,
                               vector<vector<AgentTaskPath>>* agentTaskPaths,
                               vector<pair<int, int>>* precedenceConstraints,
                               bool findingNextTask) {

  vector<vector<AgentTaskPath>>& agentTaskPathsRef = *agentTaskPaths;
  vector<vector<int>>& agentTaskAssignmentsRef = *agentTaskAssignments;
  vector<pair<int, int>>& precedenceConstraintsRef = *precedenceConstraints;
=======
void LNS::buildConstraintTable(ConstraintTable& constraintTable, int task,
                               int taskLocation, vector<Path>* taskPaths,
                               vector<pair<int, int>>* precedenceConstraints) {
>>>>>>> d146e9ae

  constraintTable.goalLocation = taskLocation;

  vector<vector<int>> ancestors = instance_.getAncestors();
  // TODO: We used input precedence constraints here but to me it seems like the input precedence constraints should be augmented by the precedence constraints of the agent we are considering here as well!
  for (pair<int, int> precedenceConstraint : precedenceConstraintsRef) {
    ancestors[precedenceConstraint.second].push_back(
        precedenceConstraint.first);
  }

  set<int> ancestorsOfTask = reachableSet(taskPacket.task, ancestors);
  ancestorsOfTask.erase(taskPacket.task);

  // Loop through the last task map to gather the actual final tasks of the agents
  vector<bool> finalTasks(instance_.getTasksNum(), false);
  for (int agent = 0; agent < instance_.getAgentNum(); agent++) {
    if ((int)agentTaskAssignmentsRef[agent].size() > 0) {
      int lastTask = agentTaskAssignmentsRef[agent].back();
      finalTasks[lastTask] = true;
    }
  }

  // Add the paths of the prior tasks to the constraint table with information about whether they were their agent's final tasks or not
  for (int ancestorTask : ancestorsOfTask) {

    int ancestorTaskAgent = UNDEFINED;
    if (findingNextTask &&
        ancestorTask == agentTaskAssignmentsRef[taskPacket.agent]
                                               [taskPacket.taskPosition - 1]) {
      ancestorTaskAgent = taskPacket.agent;
    } else if (lnsNeighborhood_.commitedTasks.count(ancestorTask) > 0 &&
               !lnsNeighborhood_.commitedTasks[ancestorTask]) {
      ancestorTaskAgent = previousSolution_.taskAgentMap[ancestorTask];
      assert(ancestorTaskAgent != UNASSIGNED);
    } else {
      ancestorTaskAgent = solution_.taskAgentMap[ancestorTask];
      assert(ancestorTaskAgent != UNASSIGNED);
    }

    int ancestorTaskLocalIndex =
        std::find(begin(agentTaskAssignmentsRef[ancestorTaskAgent]),
                  end(agentTaskAssignmentsRef[ancestorTaskAgent]),
                  ancestorTask) -
        begin(agentTaskAssignmentsRef[ancestorTaskAgent]);
    assert(
        !agentTaskPathsRef[ancestorTaskAgent][ancestorTaskLocalIndex].empty());
    bool waitAtGoal = finalTasks[ancestorTask];
    constraintTable.addPath(
        agentTaskPathsRef[ancestorTaskAgent][ancestorTaskLocalIndex],
        waitAtGoal);

    constraintTable.lengthMin = max(
        constraintTable.lengthMin,
        agentTaskPathsRef[ancestorTaskAgent][ancestorTaskLocalIndex].endTime() +
            1);
  }

  constraintTable.latestTimestep =
      max(constraintTable.latestTimestep, constraintTable.lengthMin);
}

void LNS::buildConstraintTable(ConstraintTable& constraintTable, int task) {

  constraintTable.goalLocation = instance_.getTaskLocations(task);

  vector<pair<int, int>> precedenceConstraints =
      instance_.getInputPrecedenceConstraints();

  if (iterationStats.size() > 1) {
    for (int agent = 0; agent < instance_.getAgentNum(); agent++) {
      precedenceConstraints.insert(
          precedenceConstraints.end(),
          solution_.agents[agent].intraPrecedenceConstraints.begin(),
          solution_.agents[agent].intraPrecedenceConstraints.end());
    }
  }

  vector<vector<int>> ancestors(instance_.getTasksNum());
  for (pair<int, int> precConstraint : precedenceConstraints) {
    ancestors[precConstraint.second].push_back(precConstraint.first);
  }

  set<int> ancestorsOfTask = reachableSet(task, ancestors);
  ancestorsOfTask.erase(task);

  for (int ancestorTask : ancestorsOfTask) {
    int ancestorTaskAgent = solution_.taskAgentMap[ancestorTask];
    assert(ancestorTaskAgent != UNASSIGNED);
    int ancestorTaskPosition =
        solution_.getLocalTaskIndex(ancestorTaskAgent, ancestorTask);
    bool waitAtGoal =
        ancestorTask ==
        (int)solution_.agents[ancestorTaskAgent].taskAssignments.back();
    constraintTable.addPath(
        solution_.agents[ancestorTaskAgent].taskPaths[ancestorTaskPosition],
        waitAtGoal);
  }

  for (int ancestorTask : ancestorsOfTask) {
    int ancestorTaskAgent = solution_.getAgentWithTask(ancestorTask);
    int ancestorTaskPosition =
        solution_.getLocalTaskIndex(ancestorTaskAgent, ancestorTask);
    assert(!solution_.agents[ancestorTaskAgent]
                .taskPaths[ancestorTaskPosition]
                .empty());
    constraintTable.lengthMin =
        max(constraintTable.lengthMin, solution_.agents[ancestorTaskAgent]
                                               .taskPaths[ancestorTaskPosition]
                                               .endTime() +
                                           1);
  }

  constraintTable.latestTimestep =
      max(constraintTable.latestTimestep, constraintTable.lengthMin);
}

int LNS::extractOldLocalTaskIndex(int task, vector<int> oldTaskQueue,
                                  vector<int> newTaskQueue) {
  int localTaskPositionOffset = 0;
  // We need to compute the offset as we can invalidate multiple tasks associated with an agent. This means that simply querying the previous solution agent's task index is not enough as the it would be more than the actual task position value for the current solution
  for (int localTask : oldTaskQueue) {
    // We dont need to bother for the tasks that come after the current one since we are considering them in planning order
    if (localTask == task) {
      break;
    }

    // This local task should not be in the new task queue otherwise we have accounted for it before! If not then the offset should only be incremented if it was in conflict set
    if (find_if(begin(lnsNeighborhood_.immutableRemovedTasks),
                end(lnsNeighborhood_.immutableRemovedTasks),
                [localTask](Conflicts conflict) {
                  return conflict.task == localTask;
                }) != end(lnsNeighborhood_.immutableRemovedTasks) &&
        find_if(begin(newTaskQueue), end(newTaskQueue), [localTask](int task) {
          return task == localTask;
        }) == end(newTaskQueue)) {
      localTaskPositionOffset++;
    }
  }
  int index = 0;
  for (; index < (int)oldTaskQueue.size(); index++) {
    if (oldTaskQueue[index] == task) {
      break;
    }
  }
  assert(index < (int)oldTaskQueue.size());
  return index - localTaskPositionOffset;
}

set<int> LNS::reachableSet(int source, vector<vector<int>> edgeList) {
  set<int> result;
  stack<int> q({source});
  while (!q.empty()) {
    int current = q.top();
    q.pop();
    if (result.count(current) > 0) {
      continue;
    }
    result.insert(current);
    for (int sink : edgeList[current]) {
      if (result.count(sink) == 0) {
        q.push(sink);
      }
    }
  }
  return result;
}

void LNS::markResolved(int globalTask) {
  auto it = std::find_if(begin(lnsNeighborhood_.removedTasks),
                         end(lnsNeighborhood_.removedTasks),
                         [globalTask](Conflicts conflicts) {
                           return conflicts.task == globalTask;
                         });
  while (it != end(lnsNeighborhood_.removedTasks)) {
    it = lnsNeighborhood_.removedTasks.erase(it);
    it = std::find_if(it, end(lnsNeighborhood_.removedTasks),
                      [globalTask](Conflicts conflicts) {
                        return conflicts.task == globalTask;
                      });
  }
  lnsNeighborhood_.removedTasksPathSize.erase(globalTask);
  lnsNeighborhood_.commitedTasks[globalTask] = true;
}

void LNS::patchAgentTaskPaths(int agent, int taskPosition,
                              bool preparingNextIteration) {
  if (taskPosition == 0) {
    // If we are the first task then ensure that we begin at 0
    solution_.agents[agent].taskPaths[taskPosition].beginTime = 0;
  }
  for (int k = taskPosition + 1;
       k < (int)solution_.agents[agent].taskAssignments.size(); k++) {

    // if (lnsNeighborhood_.patchedTasks.count(
    //         solution_.agents[agent].taskAssignments[k]) > 0) {
    //   continue;
    // }

    int oldStartTime = solution_.agents[agent].taskPaths[k].beginTime;
    int newStartTime = solution_.agents[agent].taskPaths[k - 1].endTime();
    if (oldStartTime != newStartTime) {

      solution_.agents[agent].taskPaths[k].beginTime =
          solution_.agents[agent].taskPaths[k - 1].endTime();
    }
  }

  if (!preparingNextIteration && singleAgentSolverType == "sipps") {
    solution_.pathTable.deleteAgent(
        agent, solution_.agents[agent].taskPaths.back().back().location);
    // After deleting the agent, reinsert based on the new and correct paths with correct timestamps
    for (int k = 0; k < (int)solution_.agents[agent].taskAssignments.size();
         k++) {
      bool waitAtGoal =
          (k == (int)solution_.agents[agent].taskAssignments.size() - 1);
      solution_.pathTable.insertPath(agent,
                                     solution_.agents[agent].taskPaths[k],
                                     waitAtGoal, k == 0, true);
    }
  }
}

bool LNS::validateSolution(set<Conflicts>* conflictedTasks) {

  bool result = true;

  vector<pair<int, int>> precedenceConstraints =
      instance_.getInputPrecedenceConstraints();
  for (int agent = 0; agent < instance_.getAgentNum(); agent++) {
    precedenceConstraints.insert(
        precedenceConstraints.end(),
        solution_.agents[agent].intraPrecedenceConstraints.begin(),
        solution_.agents[agent].intraPrecedenceConstraints.end());
  }

  for (int task = 0; task < instance_.getTasksNum(); task++) {
    int taskAgent = solution_.taskAgentMap[task];
    assert(taskAgent != UNASSIGNED);
    int taskPosition = solution_.getLocalTaskIndex(taskAgent, task);
    if (solution_.agents[taskAgent].taskPaths[taskPosition].empty()) {
      result = false;
      return result;
    }
  }

  // Check that the precedence constraints are not violated
  for (pair<int, int> precedenceConstraint : precedenceConstraints) {

    int agentA = solution_.getAgentWithTask(precedenceConstraint.first),
        agentB = solution_.getAgentWithTask(precedenceConstraint.second);
    int taskPositionA =
            solution_.getLocalTaskIndex(agentA, precedenceConstraint.first),
        taskPositionB =
            solution_.getLocalTaskIndex(agentB, precedenceConstraint.second);

    if (solution_.agents[agentA].path.timeStamps[taskPositionA] >=
        solution_.agents[agentB].path.timeStamps[taskPositionB]) {
      PLOGE << "Temporal conflict between agent " << agentA << " doing task "
            << precedenceConstraint.first << " and agent " << agentB
            << " doing task " << precedenceConstraint.second << endl;
      result = false;
      if (conflictedTasks == nullptr) {
        return false;
      }
      Conflicts conflictA(precedenceConstraint.first, agentA, taskPositionA);
      Conflicts conflictB(precedenceConstraint.second, agentB, taskPositionB);
      conflictedTasks->insert(conflictA);
      conflictedTasks->insert(conflictB);
    }
  }

  for (int agentI = 0; agentI < instance_.getAgentNum(); agentI++) {
    for (int agentJ = 0; agentJ < instance_.getAgentNum(); agentJ++) {
      if (agentI == agentJ) {
        continue;
      }
      if (solution_.agents[agentI].taskAssignments.empty() ||
          solution_.agents[agentJ].taskAssignments.empty()) {
        continue;
      }
      size_t minPathLength = solution_.agents[agentI].path.size() <
                                     solution_.agents[agentJ].path.size()
                                 ? solution_.agents[agentI].path.size()
                                 : solution_.agents[agentJ].path.size();
      for (int timestep = 0; timestep < (int)minPathLength; timestep++) {
        int locationAgentI =
            solution_.agents[agentI].path.at(timestep).location;
        int locationAgentJ =
            solution_.agents[agentJ].path.at(timestep).location;

        // Check that any two agents are not at the same location at the same timestep
        if (locationAgentI == locationAgentJ) {
          pair<int, int> coord = instance_.getCoordinate(locationAgentI);
          PLOGE << "Agents " << agentI << " and " << agentJ
                << " collide with each other at (" << coord.first << ", "
                << coord.second << ") at timestep " << timestep << endl;
          result = false;
          if (conflictedTasks == nullptr) {
            return false;
          }
          for (int taskIdx = 0;
               taskIdx < (int)solution_.getAgentGlobalTasks(agentI).size();
               taskIdx++) {
            if (solution_.agents[agentI].path.timeStamps[taskIdx] > timestep) {
              Conflicts conflict(solution_.getAgentGlobalTasks(agentI, taskIdx),
                                 agentI, taskIdx);
              conflictedTasks->insert(conflict);
              break;
            }
          }
          for (int taskIdx = 0;
               taskIdx < (int)solution_.getAgentGlobalTasks(agentJ).size();
               taskIdx++) {
            if (solution_.agents[agentJ].path.timeStamps[taskIdx] > timestep) {
              Conflicts conflict(solution_.getAgentGlobalTasks(agentJ, taskIdx),
                                 agentJ, taskIdx);
              conflictedTasks->insert(conflict);
              break;
            }
          }
        }
        // Check that any two agents are not following the same edge in the opposite direction at the same timestep
        else if (timestep < (int)minPathLength - 1 &&
                 locationAgentI ==
                     solution_.agents[agentJ].path.at(timestep + 1).location &&
                 locationAgentJ ==
                     solution_.agents[agentI].path.at(timestep + 1).location) {
          pair<int, int> coordI = instance_.getCoordinate(locationAgentI),
                         coordJ = instance_.getCoordinate(locationAgentJ);
          PLOGE << "Agents " << agentI << " and " << agentJ
                << " collide with each other at (" << coordI.first << ", "
                << coordI.second << ") --> (" << coordJ.first << ", "
                << coordJ.second << ") at timestep " << timestep << endl;
          result = false;
          if (conflictedTasks == nullptr) {
            return false;
          }
          for (int taskIdx = 0;
               taskIdx < (int)solution_.getAgentGlobalTasks(agentI).size();
               taskIdx++) {
            if (solution_.agents[agentI].path.timeStamps[taskIdx] > timestep) {
              Conflicts conflict(solution_.getAgentGlobalTasks(agentI, taskIdx),
                                 agentI, taskIdx);
              conflictedTasks->insert(conflict);
              break;
            }
          }
          for (int taskIdx = 0;
               taskIdx < (int)solution_.getAgentGlobalTasks(agentJ).size();
               taskIdx++) {
            if (solution_.agents[agentJ].path.timeStamps[taskIdx] > timestep) {
              Conflicts conflict(solution_.getAgentGlobalTasks(agentJ, taskIdx),
                                 agentJ, taskIdx);
              conflictedTasks->insert(conflict);
              break;
            }
          }
        }
      }

      // Check that any two agents are not at the same location at the same timestep where one agent might be waiting already
      if (solution_.agents[agentI].path.size() !=
          solution_.agents[agentJ].path.size()) {
        int smallerPathAgent = solution_.agents[agentI].path.size() <
                                       solution_.agents[agentJ].path.size()
                                   ? agentI
                                   : agentJ;
        int largerPathAgent = solution_.agents[agentI].path.size() <
                                      solution_.agents[agentJ].path.size()
                                  ? agentJ
                                  : agentI;
        int lastLocationOfSmallerPathAgent =
            solution_.agents[smallerPathAgent].path.back().location;
        for (int timestep = (int)minPathLength;
             timestep < (int)solution_.agents[largerPathAgent].path.size();
             timestep++) {
          int locationOfLargerPathAgent =
              solution_.agents[largerPathAgent].path.at(timestep).location;
          if (lastLocationOfSmallerPathAgent == locationOfLargerPathAgent) {
            pair<int, int> coord =
                instance_.getCoordinate(locationOfLargerPathAgent);
            PLOGE << "Agents " << agentI << " and " << agentJ
                  << " collide with each other at (" << coord.first << ", "
                  << coord.second << ") at timestep " << timestep << endl;
            result = false;
            if (conflictedTasks == nullptr) {
              return false;
            }
            if (solution_.agents[agentI].path.timeStamps
                    [(int)solution_.getAgentGlobalTasks(agentI).size() - 1] <
                timestep) {
              int taskIdx = solution_.getAgentGlobalTasks(agentI).size() - 1;
              Conflicts conflict(solution_.getAgentGlobalTasks(agentI, taskIdx),
                                 agentI, taskIdx);
              conflictedTasks->insert(conflict);
            } else {
              for (int taskIdx = 0;
                   taskIdx < (int)solution_.getAgentGlobalTasks(agentI).size();
                   taskIdx++) {
                if (solution_.agents[agentI].path.timeStamps[taskIdx] >
                    timestep) {
                  Conflicts conflict(
                      solution_.getAgentGlobalTasks(agentI, taskIdx), agentI,
                      taskIdx);
                  conflictedTasks->insert(conflict);
                  break;
                }
              }
            }
            if (solution_.agents[agentJ].path.timeStamps
                    [(int)solution_.getAgentGlobalTasks(agentJ).size() - 1] <
                timestep) {
              int taskIdx = solution_.getAgentGlobalTasks(agentJ).size() - 1;
              Conflicts conflict(solution_.getAgentGlobalTasks(agentJ, taskIdx),
                                 agentJ, taskIdx);
              conflictedTasks->insert(conflict);
            } else {
              for (int taskIdx = 0;
                   taskIdx < (int)solution_.getAgentGlobalTasks(agentJ).size();
                   taskIdx++) {
                if (solution_.agents[agentJ].path.timeStamps[taskIdx] >
                    timestep) {
                  Conflicts conflict(
                      solution_.getAgentGlobalTasks(agentJ, taskIdx), agentJ,
                      taskIdx);
                  conflictedTasks->insert(conflict);
                  break;
                }
              }
            }
          }
        }
      }
    }
  }
  return result;
}

void LNS::printPaths() const {
  for (int i = 0; i < instance_.getAgentNum(); i++) {
    int agentPathSize = 0;
    if (!solution_.agents[i].taskAssignments.empty()) {
      agentPathSize = solution_.agents[i].path.endTime();
    }
    cout << "Agent " << i << " (cost = " << agentPathSize << "): ";
    cout << "\n\tPaths:\n\t";
    for (int t = 0; t < (int)solution_.agents[i].path.size(); t++) {
      pair<int, int> coord =
          instance_.getCoordinate(solution_.agents[i].path.at(t).location);
      cout << "(" << coord.first << ", " << coord.second << ")@" << t;
      if (solution_.agents[i].path.at(t).isGoal) {
        cout << "*";
      }
      if (i != (int)solution_.agents[i].path.size() - 1) {
        cout << " -> ";
      }
    }
    cout << endl;
    cout << "\tTimestamps:\n\t";
    for (int j = 0; j < (int)solution_.getAgentGlobalTasks(i).size(); j++) {
      pair<int, int> goalCoord = instance_.getCoordinate(
          solution_.agents[i].pathPlanner->goalLocations[j]);
      cout << "(" << goalCoord.first << ", " << goalCoord.second << ")@"
           << solution_.agents[i].path.timeStamps[j];
      if (j != (int)solution_.getAgentGlobalTasks(i).size() - 1) {
        cout << " -> ";
      }
    }
    cout << endl;
    cout << "\tTasks:\n\t";
    for (int j = 0; j < (int)solution_.getAgentGlobalTasks(i).size(); j++) {
      cout << solution_.getAgentGlobalTasks(i)[j];
      if (j != (int)solution_.getAgentGlobalTasks(i).size() - 1) {
        cout << " -> ";
      }
    }
    cout << endl;
  }
}

Solution& Solution::operator=(const Solution& other) {
  if (this == &other) {
    return *this;
  }
  this->numOfTasks = other.numOfTasks;
  this->numOfAgents = other.numOfAgents;
  this->sumOfCosts = other.sumOfCosts;

  this->agents = other.agents;
  this->taskAgentMap = other.taskAgentMap;

  this->pathTable = other.pathTable;

  return *this;
}<|MERGE_RESOLUTION|>--- conflicted
+++ resolved
@@ -10,6 +10,7 @@
 #include <utility>
 #include <variant>
 #include "common.hpp"
+#include "pathtable.hpp"
 #include "utils.hpp"
 
 LNS::LNS(int numOfIterations, const Instance& instance,
@@ -55,8 +56,7 @@
   string command =
       "./MAPF-PC/build/bin/task_assignment -m " + instance_.getMapName() +
       " -a " + instance_.getAgentTaskFName() + " -k " +
-      std::to_string(instance_.getAgentNum()) + " -t " +
-      std::to_string(instance_.getTasksNum()) + " --solver " + solver;
+      std::to_string(instance_.getAgentNum()) + " -t " + std::to_string(30) + " --solver " + solver;
 
   // Run a child process to spawn the MAPC-PC codebase with the current map and agent informations
   namespace bp = boost::process;
@@ -182,12 +182,6 @@
         solution_.agents[agent].taskPaths[taskIndex] = taskPath;
         initialPaths_[solution_.agents[agent].taskAssignments[taskIndex]] =
             taskPath;
-
-        // Add it to the path table
-        bool waitAtGoal =
-            (taskIndex == (int)solution_.agents[agent].taskAssignments.size());
-        solution_.pathTable.insertPath(agent, taskPath, waitAtGoal,
-                                       taskIndex == 0, true);
         taskPath = Path();
       }
     }
@@ -199,11 +193,16 @@
     solution_.agents[agent].pathPlanner->setGoalLocations(taskLocations);
     solution_.agents[agent].pathPlanner->setGoalLocations(taskLocations);
     solution_.agents[agent].pathPlanner->computeHeuristics();
-    for (int task = 1; task < (int)solution_.getAgentGlobalTasks(agent).size();
+    for (int task = 0; task < (int)solution_.getAgentGlobalTasks(agent).size();
          task++) {
-      solution_.agents[agent].insertPrecedenceConstraint(
+      if (task > 0) {
+        solution_.agents[agent].insertPrecedenceConstraint(
           solution_.agents[agent].taskAssignments[task - 1],
           solution_.agents[agent].taskAssignments[task]);
+      }
+      bool waitAtGoal = (task == (int)solution_.getAgentGlobalTasks(agent).size() - 1);
+      bool firstTask = (task == 0);
+      solution_.pathTable.insertPath(agent, solution_.agents[agent].taskPaths[task], waitAtGoal, firstTask);
     }
   }
 
@@ -299,7 +298,7 @@
     bool waitAtGoal = (id == solution_.agents[agent].taskAssignments.back()),
          firstTask = (id == solution_.agents[agent].taskAssignments.front());
     solution_.pathTable.insertPath(agent, initialPaths_[id], waitAtGoal,
-                                   firstTask, true);
+                                   firstTask);
     solution_.agents[agent].taskPaths[taskPosition] = initialPaths_[id];
   }
 
@@ -354,18 +353,7 @@
   auto dev = device();
   std::cout << "Dev = " << dev << std::endl;
   std::mt19937 engine(dev);
-<<<<<<< HEAD
   // std::mt19937 engine(1239556316);
-=======
-  // std::mt19937 engine(3200967162);
-  // long deviceNumber = 2415309574;
-  // if (iterationStats.size() == 1) {
-  //   deviceNumber = 2739154918;
-  // } else {
-  //   deviceNumber = 219929243;
-  // }
-  // std::mt19937 engine(deviceNumber);
->>>>>>> d146e9ae
   std::uniform_int_distribution<int> distribution(0,
                                                   instance_.getTasksNum() - 1);
   while ((int)lnsNeighborhood_.removedTasks.size() < neighborSize_) {
@@ -566,7 +554,7 @@
   adaptiveLNS_.alnsCounter++;
 
   // Cannot update the successes in the first iteration!
-  if (iterationStats.size() != 1) {
+  if (iterationStats.size() > 1) {
     // Incorporate the results of the heuristic performance in the last iteration
     switch (iterationStats.back().quality) {
       case bestSolutionYet:
@@ -707,6 +695,11 @@
     success = buildGreedySolutionWithMAPFPC(initialSolutionStrategy);
   }
 
+  // If the MAPC-PC versions failed due to timeout then we default to greedy
+  if (!success && initialSolutionStrategy != "greedy") {
+    success = buildGreedySolution();
+  }
+
   // If the initial solution strategy failed then we cannot do anything!
   if (!success) {
     return success;
@@ -913,20 +906,6 @@
 
   // Find the tasks that are following the earliest conflicting task as their paths need to be invalidated
   vector<vector<int>> successors = instance_.getSuccessors();
-  // vector<pair<int, int>> precedenceConstraints =
-  //     instance_.getInputPrecedenceConstraints();
-  // vector<vector<int>> successors(instance_.getTasksNum());
-
-  // for (int agent = 0; agent < instance_.getAgentNum(); agent++) {
-  //   precedenceConstraints.insert(
-  //       precedenceConstraints.end(),
-  //       solution_.agents[agent].intraPrecedenceConstraints.begin(),
-  //       solution_.agents[agent].intraPrecedenceConstraints.end());
-  // }
-
-  // for (pair<int, int> precConstraint : precedenceConstraints) {
-  //   successors[precConstraint.first].push_back(precConstraint.second);
-  // }
 
   // We need to include all the successors of the original conflicted tasks to ensure that we dont try to find their paths later down the line because otherwise we will face errors since the ancestors of those successor tasks wont have paths.
   for (Conflicts conflictTask : lnsNeighborhood_.removedTasks) {
@@ -952,8 +931,7 @@
           << " at position: " << taskPosition << " with path length = "
           << solution_.agents[agent].taskPaths[taskPosition].size() << endl;
 
-    // If the invalidated task was not the last local task of this agent then t_id + 1 exists
-    // If the invalid task was not the last task
+    
     if (invalidTask.task != solution_.getAgentGlobalTasks(agent).back()) {
       int nextTask = solution_.getAgentGlobalTasks(agent, taskPosition + 1);
       PLOGD << "Found a potential next task!\n";
@@ -965,6 +943,7 @@
         // No need to send the waitAtGoal or firstTask flag since for waitAtGoal we can change the goal location later anyways if this was the last task and this should be the first taks since this is the next task of something
         PLOGD << "Deleting path for task " << nextTask << " assigned to agent "
               << agent << " at position " << taskPosition + 1 << std::endl;
+        
         solution_.pathTable.deletePath(
             agent, solution_.agents[agent].taskPaths[taskPosition + 1]);
         PLOGD << "Next task: " << nextTask << endl;
@@ -994,10 +973,18 @@
         agent, solution_.agents[agent].taskPaths[taskPosition], waitAtGoal,
         firstTask);
     solution_.agents[agent].taskPaths[taskPosition] = Path();
+    
   }
 
   // Marking past information about conflicting tasks
   for (int affAgent : affectedAgents) {
+
+    for (int localTask  = 1; localTask < (int)solution_.getAgentGlobalTasks(affAgent).size(); localTask++) {
+      if (solution_.getAgentGlobalTasks(affAgent)[localTask - 1] == UNDEFINED && solution_.getAgentGlobalTasks(affAgent)[localTask] != UNDEFINED) {
+        int taskToFix = solution_.getAgentGlobalTasks(affAgent)[localTask];
+        tasksToFix.insert(tasksToFix);
+      }
+    }
 
     // For an affected agent there can be multiple conflicting tasks so need to do it this way
     solution_.agents[affAgent].path = AgentTaskPath();
@@ -1097,7 +1084,7 @@
   ancestorsOfTask.erase(task);
 
   vector<vector<int>> agentTaskAssignments(instance_.getAgentNum());
-  vector<vector<AgentTaskPath>> agentTaskPaths(instance_.getAgentNum());
+  vector<vector<Path>> agentTaskPaths(instance_.getAgentNum());
   vector<vector<pair<int, int>>> agentPrecedenceConstraints(
       instance_.getAgentNum());
 
@@ -1130,7 +1117,6 @@
     }
   }
 
-<<<<<<< HEAD
   precedenceConstraints = instance_.getInputPrecedenceConstraints();
   for (int agent = 0; agent < instance_.getAgentNum(); agent++) {
     for (int localTask = 0; localTask < (int)agentTaskAssignments[agent].size();
@@ -1158,90 +1144,6 @@
         int startTime = 0;
         if (localTask > 0) {
           startTime = agentTaskPaths[agent][localTask - 1].endTime();
-=======
-    // Gather the paths of the tasks that need to be done before this task
-    vector<Path> temporaryTaskPaths;
-    PathTable temporaryPathTable(singleAgentSolverType,
-                                 instance_.mapSize);  // Used for SIPPS only
-    temporaryTaskPaths.resize(instance_.getTasksNum());
-    // Gather the corresponding task paths and stitch them together
-    for (int i = 0; i < (int)temporaryTaskAssignments.size(); i++) {
-      int temporaryTask = temporaryTaskAssignments[i];
-      if (lnsNeighborhood_.commitedTasks.count(temporaryTask) > 0 &&
-          !lnsNeighborhood_.commitedTasks[temporaryTask]) {
-        int temporaryTaskAgent = previousSolution_.taskAgentMap[temporaryTask];
-        assert(temporaryTaskAgent != UNASSIGNED);
-        int temporaryTaskLocalIndex = previousSolution_.getLocalTaskIndex(
-            temporaryTaskAgent, temporaryTask);
-        Path temporaryTaskPath = previousSolution_.agents[temporaryTaskAgent]
-                                     .taskPaths[temporaryTaskLocalIndex];
-        // Fix the begin time such that this task starts when the previous task ends
-        if (i != 0) {
-          temporaryTaskPath.beginTime =
-              temporaryTaskPaths[temporaryTaskAssignments[i - 1]].endTime();
-        }
-        temporaryTaskPaths[temporaryTask] = temporaryTaskPath;
-
-        // Add it to the path table
-        bool waitAtGoal =
-                 (temporaryTask == previousSolution_.agents[temporaryTaskAgent]
-                                       .taskAssignments.back()),
-             firstTask =
-                 (temporaryTask == previousSolution_.agents[temporaryTaskAgent]
-                                       .taskAssignments.front());
-        temporaryPathTable.insertPath(temporaryTaskAgent, temporaryTaskPath,
-                                      waitAtGoal, firstTask);
-      } else {
-        // In this case the previous task was recently inserted because it was in the conflict set and not committed to. Further the next task was patched in the prepare iteration function
-        // This condition depends on the fact that the previous if condition would have triggered in earlier iteration of this loop
-        if (i > 0 &&
-            find(newlyInsertedTasks.begin(), newlyInsertedTasks.end(),
-                 temporaryTaskAssignments[i - 1]) != newlyInsertedTasks.end() &&
-            lnsNeighborhood_.patchedTasks.count(temporaryTask) > 0) {
-          int temporaryTaskAgent =
-              previousSolution_.taskAgentMap[temporaryTask];
-          assert(temporaryTaskAgent != UNASSIGNED);
-          int temporaryTaskLocalIndex = previousSolution_.getLocalTaskIndex(
-              temporaryTaskAgent, temporaryTask);
-          Path temporaryTaskPath = previousSolution_.agents[temporaryTaskAgent]
-                                       .taskPaths[temporaryTaskLocalIndex];
-          temporaryTaskPath.beginTime =
-              temporaryTaskPaths[temporaryTaskAssignments[i - 1]].endTime();
-          temporaryTaskPaths[temporaryTask] = temporaryTaskPath;
-
-          // Add it to the path table
-          bool waitAtGoal = (temporaryTask ==
-                             previousSolution_.agents[temporaryTaskAgent]
-                                 .taskAssignments.back()),
-               firstTask = (temporaryTask ==
-                            previousSolution_.agents[temporaryTaskAgent]
-                                .taskAssignments.front());
-          temporaryPathTable.insertPath(temporaryTaskAgent, temporaryTaskPath,
-                                        waitAtGoal, firstTask);
-        } else {
-          int temporaryTaskAgent = solution_.taskAgentMap[temporaryTask];
-          assert(temporaryTaskAgent != UNASSIGNED);
-          int temporaryTaskLocalIndex =
-              solution_.getLocalTaskIndex(temporaryTaskAgent, temporaryTask);
-          Path temporaryTaskPath = solution_.agents[temporaryTaskAgent]
-                                       .taskPaths[temporaryTaskLocalIndex];
-          // Fix the begin time such that this task starts when the previous task ends
-          if (i != 0) {
-            temporaryTaskPath.beginTime =
-                temporaryTaskPaths[temporaryTaskAssignments[i - 1]].endTime();
-          }
-          temporaryTaskPaths[temporaryTask] = temporaryTaskPath;
-
-          // Add it to the path table
-          bool waitAtGoal =
-                   (temporaryTask == solution_.agents[temporaryTaskAgent]
-                                         .taskAssignments.back()),
-               firstTask =
-                   (temporaryTask == solution_.agents[temporaryTaskAgent]
-                                         .taskAssignments.front());
-          temporaryPathTable.insertPath(temporaryTaskAgent, temporaryTaskPath,
-                                        waitAtGoal, firstTask);
->>>>>>> d146e9ae
         }
         vector<int> goalLocations =
             instance_.getTaskLocations(agentTaskAssignments[agent]);
@@ -1257,7 +1159,7 @@
         buildConstraintTable(constraintTable, taskPacket,
                              goalLocations[localTask], &agentTaskAssignments,
                              &agentTaskPaths, &precedenceConstraints);
-        AgentTaskPath path = localPlanner.findPathSegment(
+        Path path = localPlanner.findPathSegment(
             constraintTable, startTime, localTask, 0);
         // We must be able to find the path for the next task. If not then we cannot move forward!
         assert(!path.empty());
@@ -1280,7 +1182,6 @@
                                  agentPrecedenceConstraints[agent].end());
   }
 
-<<<<<<< HEAD
   for (int agent = 0; agent < instance_.getAgentNum(); agent++) {
     for (int localTask = 0; localTask < (int)agentTaskAssignments[agent].size();
          localTask++) {
@@ -1290,80 +1191,6 @@
       } else {
         assert(agentTaskPaths[agent][localTask].front().location ==
                instance_.getStartLocations()[agent]);
-=======
-    // Gather the paths of the tasks that need to be done before this task but have been assigned to some other agents
-    // This is for agents apart from "agent" i.e the loop variable
-    set<int> agentsNewlyAddedTasksBelongTo;
-    for (int i = 0; i < taskIndex; i++) {
-      int ancestorTask = inputPlanningOrder[i];
-      // Only consider those tasks that are the actual ancestors of this task
-      if (ancestorsOfTask.count(ancestorTask) > 0 &&
-          temporaryTaskPaths[ancestorTask].empty()) {
-        if (lnsNeighborhood_.commitedTasks.count(ancestorTask) > 0 &&
-            !lnsNeighborhood_.commitedTasks[ancestorTask]) {
-          int temporaryTaskAgent = previousSolution_.taskAgentMap[ancestorTask];
-          assert(temporaryTaskAgent != UNASSIGNED);
-          int temporaryTaskLocalIndex = previousSolution_.getLocalTaskIndex(
-              temporaryTaskAgent, ancestorTask);
-          Path temporaryTaskPath = previousSolution_.agents[temporaryTaskAgent]
-                                       .taskPaths[temporaryTaskLocalIndex];
-          // TODO: Should we need to fix the begin times of these paths?
-          temporaryTaskPaths[ancestorTask] = temporaryTaskPath;
-
-          // Add it to the path table
-          bool waitAtGoal =
-                   (ancestorTask == previousSolution_.agents[temporaryTaskAgent]
-                                        .taskAssignments.back()),
-               firstTask =
-                   (ancestorTask == previousSolution_.agents[temporaryTaskAgent]
-                                        .taskAssignments.front());
-          temporaryPathTable.insertPath(temporaryTaskAgent, temporaryTaskPath,
-                                        waitAtGoal, firstTask);
-          agentsNewlyAddedTasksBelongTo.insert(temporaryTaskAgent);
-        }
-        // In this case some ancestor was inserted that was not there before in the previous if condition of this loop. Then we need to use the previous solution's path for the next task in some agent's queue
-        else {
-          int temporaryTaskAgent = solution_.taskAgentMap[ancestorTask];
-          assert(temporaryTaskAgent != UNASSIGNED);
-          if (agentsNewlyAddedTasksBelongTo.count(temporaryTaskAgent) > 0 &&
-              lnsNeighborhood_.patchedTasks.count(ancestorTask) > 0) {
-            int temporaryTaskLocalIndex = previousSolution_.getLocalTaskIndex(
-                temporaryTaskAgent, ancestorTask);
-            Path temporaryTaskPath =
-                previousSolution_.agents[temporaryTaskAgent]
-                    .taskPaths[temporaryTaskLocalIndex];
-            // TODO: Should we need to fix the begin times of these paths?
-            temporaryTaskPaths[ancestorTask] = temporaryTaskPath;
-
-            // Add it to the path table
-            bool waitAtGoal = (ancestorTask ==
-                               previousSolution_.agents[temporaryTaskAgent]
-                                   .taskAssignments.back()),
-                 firstTask = (ancestorTask ==
-                              previousSolution_.agents[temporaryTaskAgent]
-                                  .taskAssignments.front());
-            temporaryPathTable.insertPath(temporaryTaskAgent, temporaryTaskPath,
-                                          waitAtGoal, firstTask);
-          } else {
-            int temporaryTaskLocalIndex =
-                solution_.getLocalTaskIndex(temporaryTaskAgent, ancestorTask);
-            Path temporaryTaskPath = solution_.agents[temporaryTaskAgent]
-                                         .taskPaths[temporaryTaskLocalIndex];
-            // TODO: Should we need to fix the begin times of these paths?
-            temporaryTaskPaths[ancestorTask] = temporaryTaskPath;
-
-            // Add it to the path table
-            bool waitAtGoal =
-                     (ancestorTask == solution_.agents[temporaryTaskAgent]
-                                          .taskAssignments.back()),
-                 firstTask =
-                     (ancestorTask == solution_.agents[temporaryTaskAgent]
-                                          .taskAssignments.front());
-            temporaryPathTable.insertPath(temporaryTaskAgent, temporaryTaskPath,
-                                          waitAtGoal, firstTask);
-          }
-        }
->>>>>>> d146e9ae
       }
     }
   }
@@ -1396,15 +1223,9 @@
   for (int agent = 0; agent < instance_.getAgentNum(); agent++) {
 
     TaskRegretPacket regretPacket = {task, agent, -1, earliestTimestep};
-<<<<<<< HEAD
     computeRegretForTaskWithAgent(regretPacket, &agentTaskAssignments,
                                   &agentTaskPaths, &precedenceConstraints,
                                   &serviceTimes);
-=======
-    computeRegretForTaskWithAgent(regretPacket, &temporaryTaskAssignments,
-                                  &temporaryTaskPaths, &temporaryPathTable,
-                                  &precedenceConstraints, &serviceTimes);
->>>>>>> d146e9ae
   }
 
   if ((int)serviceTimes.size() < 2) {
@@ -1431,13 +1252,8 @@
 }
 
 void LNS::computeRegretForTaskWithAgent(
-<<<<<<< HEAD
     TaskRegretPacket regretPacket, vector<vector<int>>* agentTaskAssignments,
-    vector<vector<AgentTaskPath>>* agentTaskPaths,
-=======
-    TaskRegretPacket regretPacket, vector<int>* taskAssignments,
-    vector<Path>* taskPaths, PathTable* pathTable,
->>>>>>> d146e9ae
+    vector<vector<Path>>* agentTaskPaths,
     vector<pair<int, int>>* precedenceConstraints,
     pairing_heap<Utility, compare<Utility::CompareUtilities>>* serviceTimes) {
 
@@ -1470,24 +1286,13 @@
     }
     regretPacket.taskPosition = j;
     // Create a copy of the task assignments, paths and corresponding precedence constraints so that they dont get modified
-<<<<<<< HEAD
-    vector<vector<AgentTaskPath>> temporaryAgentTaskPaths = *agentTaskPaths;
+    vector<vector<Path>> temporaryAgentTaskPaths = *agentTaskPaths;
     vector<vector<int>> temporaryAgentTaskAssignments = *agentTaskAssignments;
     vector<pair<int, int>> temporaryPrecedenceConstraints =
         *precedenceConstraints;
     std::variant<bool, Utility> insertCulmination = insertTask(
         regretPacket, &temporaryAgentTaskPaths, &temporaryAgentTaskAssignments,
         &temporaryPrecedenceConstraints);
-=======
-    vector<Path> temporaryTaskPaths = *taskPaths;
-    PathTable temporaryPathTable = *pathTable;
-    vector<int> temporaryTaskAssignments = *taskAssignments;
-    vector<pair<int, int>> temporaryPrecedenceConstraints =
-        *precedenceConstraints;
-    std::variant<bool, Utility> insertCulmination =
-        insertTask(regretPacket, &temporaryTaskPaths, &temporaryPathTable,
-                   &temporaryTaskAssignments, &temporaryPrecedenceConstraints);
->>>>>>> d146e9ae
     if (std::holds_alternative<Utility>(insertCulmination)) {
       serviceTimes->push(std::get<Utility>(insertCulmination));
     }
@@ -1496,28 +1301,17 @@
 
 // Need the task paths, assignments and precedence constraints as pointers so that we can reuse this code when commiting as we can make in-place changes to these data-structures
 std::variant<bool, Utility> LNS::insertTask(
-<<<<<<< HEAD
     TaskRegretPacket regretPacket,
-    vector<vector<AgentTaskPath>>* agentTaskPaths,
+    vector<vector<Path>>* agentTaskPaths,
     vector<vector<int>>* agentTaskAssignments,
-=======
-    TaskRegretPacket regretPacket, vector<Path>* taskPaths,
-    PathTable* pathTable, vector<int>* taskAssignments,
->>>>>>> d146e9ae
     vector<pair<int, int>>* precedenceConstraints) {
 
   double pathSizeChange = 0;
   int startTime = 0, previousTask = -1, nextTask = -1;
 
   // The task paths are all the task paths when we dont commit but if we commit they will be agent specific task paths
-<<<<<<< HEAD
-  vector<vector<AgentTaskPath>>& agentTaskPathsRef = *agentTaskPaths;
+  vector<vector<Path>>& agentTaskPathsRef = *agentTaskPaths;
   vector<vector<int>>& agentTaskAssignmentsRef = *agentTaskAssignments;
-=======
-  vector<Path>& taskPathsRef = *taskPaths;
-  PathTable& pathTableRef = *pathTable;
-  vector<int>& taskAssignmentsRef = *taskAssignments;
->>>>>>> d146e9ae
   vector<pair<int, int>>& precedenceConstraintsRef = *precedenceConstraints;
 
   int agentTasksSize = (int)agentTaskAssignmentsRef[regretPacket.agent].size();
@@ -1526,7 +1320,6 @@
   // In this case we are inserting a task not at the last position
   if (regretPacket.taskPosition < agentTasksSize) {
 
-<<<<<<< HEAD
     nextTask =
         agentTaskAssignmentsRef[regretPacket.agent][regretPacket.taskPosition];
     pathSizeChange =
@@ -1539,14 +1332,6 @@
     agentTaskAssignmentsRef[regretPacket.agent].insert(
         agentTaskAssignmentsRef[regretPacket.agent].begin() +
             regretPacket.taskPosition,
-=======
-    nextTask = taskAssignmentsRef[regretPacket.taskPosition];
-    bool waitAtGoal = (nextTask == taskAssignmentsRef.back()),
-         firstTask = (nextTask == taskAssignmentsRef.front());
-
-    taskAssignmentsRef.insert(
-        taskAssignmentsRef.begin() + regretPacket.taskPosition,
->>>>>>> d146e9ae
         regretPacket.task);
     agentTaskPathsRef[regretPacket.agent].insert(
         agentTaskPathsRef[regretPacket.agent].begin() +
@@ -1555,15 +1340,6 @@
 
     // Invalidate the path of the next task
     // Compute the path size of the next task before you remove it!
-<<<<<<< HEAD
-=======
-    taskPathsRef[regretPacket.task] = Path();
-    pathSizeChange = (double)taskPathsRef[nextTask].size();
-    pathTableRef.deletePath(regretPacket.agent, taskPathsRef[nextTask],
-                            waitAtGoal, firstTask);
-    taskPathsRef[nextTask] = Path();
-
->>>>>>> d146e9ae
     precedenceConstraintsRef.emplace_back(regretPacket.task, nextTask);
 
     // If we are NOT inserting at the start position then we need to take care of the previous task as well
@@ -1644,7 +1420,6 @@
               agentTaskPathsRef[nextTaskAncestorAgent].begin() +
                   ancestorTaskLocalIndexRelativeToSolution,
               previousSolution_.agents[nextTaskAncestorAgent]
-<<<<<<< HEAD
                   .taskPaths[ancestorTaskLocalIndex]);
         }
       }
@@ -1686,97 +1461,6 @@
           int startTime = 0;
           if (localTask > 0) {
             startTime = agentTaskPathsRef[agent][localTask - 1].endTime();
-=======
-                  .taskPaths[nextTaskAncestorLocalIndex];
-
-          // Add it to the path table
-          bool waitAtGoal = (nextTaskAncestor ==
-                             previousSolution_.agents[nextTaskAncestorAgent]
-                                 .taskAssignments.back()),
-               firstTask = (nextTaskAncestor ==
-                            previousSolution_.agents[nextTaskAncestorAgent]
-                                .taskAssignments.front());
-          pathTableRef.insertPath(nextTaskAncestorAgent,
-                                  taskPathsRef[nextTaskAncestor], waitAtGoal,
-                                  firstTask);
-          // If we are updating the regret packet's agent task queue then we need to update the precedence constraints as well
-          if (nextTaskAncestorAgent == regretPacket.agent) {
-            taskAssignmentsRef.insert(
-                taskAssignmentsRef.begin() + nextTaskAncestorLocalIndex,
-                nextTaskAncestor);
-            int localPreviousTask = -1, localNextTask = -1;
-            if (nextTaskAncestorLocalIndex != 0) {
-              previousTask = taskAssignmentsRef[nextTaskAncestorLocalIndex - 1];
-            }
-            if (nextTaskAncestorLocalIndex !=
-                (int)taskAssignmentsRef.size() - 1) {
-              nextTask = taskAssignmentsRef[nextTaskAncestorLocalIndex + 1];
-            }
-            precedenceConstraintsRef.erase(
-                std::remove_if(
-                    precedenceConstraintsRef.begin(),
-                    precedenceConstraintsRef.end(),
-                    [localPreviousTask, localNextTask](pair<int, int> x) {
-                      return ((x.first == localPreviousTask &&
-                               x.second == localNextTask));
-                    }),
-                precedenceConstraintsRef.end());
-            if (localPreviousTask != -1) {
-              precedenceConstraintsRef.insert(
-                  precedenceConstraintsRef.begin() +
-                      nextTaskAncestorLocalIndex - 1,
-                  make_pair(localPreviousTask, nextTaskAncestor));
-            }
-            if (localNextTask != -1) {
-              precedenceConstraintsRef.insert(
-                  precedenceConstraintsRef.begin() + nextTaskAncestorLocalIndex,
-                  make_pair(nextTaskAncestor, localNextTask));
-            }
-          }
-          agentsNewlyAddedTasksBelongTo.insert(nextTaskAncestorAgent);
-        } else {
-          int nextTaskAncestorAgent = solution_.taskAgentMap[nextTaskAncestor];
-          // This agent would have to be different than the regret packet's agent. We dont need to update task assignments or precedence constraints in this case as the regret packet's agent's queue should not be affected here as we are using the current solution anyways
-          assert(nextTaskAncestorAgent != UNASSIGNED);
-          if (agentsNewlyAddedTasksBelongTo.count(nextTaskAncestorAgent) > 0 &&
-              lnsNeighborhood_.patchedTasks.count(nextTaskAncestor) > 0) {
-            int nextTaskAncestorLocalIndex =
-                previousSolution_.getLocalTaskIndex(nextTaskAncestorAgent,
-                                                    nextTaskAncestor);
-            // TODO: Should we change the begin time of this task?
-            taskPathsRef[nextTaskAncestor] =
-                previousSolution_.agents[nextTaskAncestorAgent]
-                    .taskPaths[nextTaskAncestorLocalIndex];
-
-            // Add it to the path table
-            bool waitAtGoal = (nextTaskAncestor ==
-                               previousSolution_.agents[nextTaskAncestorAgent]
-                                   .taskAssignments.back()),
-                 firstTask = (nextTaskAncestor ==
-                              previousSolution_.agents[nextTaskAncestorAgent]
-                                  .taskAssignments.front());
-            pathTableRef.insertPath(nextTaskAncestorAgent,
-                                    taskPathsRef[nextTaskAncestor], waitAtGoal,
-                                    firstTask);
-          } else {
-            int nextTaskAncestorLocalIndex = solution_.getLocalTaskIndex(
-                nextTaskAncestorAgent, nextTaskAncestor);
-            // TODO: Should we change the begin time of this task?
-            taskPathsRef[nextTaskAncestor] =
-                solution_.agents[nextTaskAncestorAgent]
-                    .taskPaths[nextTaskAncestorLocalIndex];
-
-            // Add it to the path table
-            bool waitAtGoal = (nextTaskAncestor ==
-                               solution_.agents[nextTaskAncestorAgent]
-                                   .taskAssignments.back()),
-                 firstTask = (nextTaskAncestor ==
-                              solution_.agents[nextTaskAncestorAgent]
-                                  .taskAssignments.front());
-            pathTableRef.insertPath(nextTaskAncestorAgent,
-                                    taskPathsRef[nextTaskAncestor], waitAtGoal,
-                                    firstTask);
->>>>>>> d146e9ae
           }
           vector<int> goalLocations =
               instance_.getTaskLocations(agentTaskAssignmentsRef[agent]);
@@ -1793,7 +1477,7 @@
                                goalLocations[localTask],
                                &agentTaskAssignmentsRef, &agentTaskPathsRef,
                                &precedenceConstraintsRef);
-          AgentTaskPath path = localPlanner.findPathSegment(
+          Path path = localPlanner.findPathSegment(
               constraintTable, startTime, localTask, 0);
           // We must be able to find the path for the next task. If not then we cannot move forward!
           assert(!path.empty());
@@ -1816,7 +1500,6 @@
       }
     }
 
-<<<<<<< HEAD
     vector<int> planningOrder;
     bool result =
         topologicalSort(&instance_, &precedenceConstraintsRef, planningOrder);
@@ -1831,12 +1514,6 @@
     vector<int> goalLocations =
         instance_.getTaskLocations(agentTaskAssignmentsRef[regretPacket.agent]);
     ConstraintTable constraintTable(instance_.numOfCols, instance_.mapSize);
-=======
-    int taskPosition = find(taskAssignmentsRef.begin(),
-                            taskAssignmentsRef.end(), regretPacket.task) -
-                       taskAssignmentsRef.begin();
-    vector<int> goalLocations = instance_.getTaskLocations(taskAssignmentsRef);
->>>>>>> d146e9ae
 
     PathTable* pathTablePtr = nullptr;
     std::shared_ptr<SingleAgentSolver> localPlanner;
@@ -1853,11 +1530,10 @@
     localPlanner->setGoalLocations(goalLocations);
     localPlanner->computeHeuristics();
 
-<<<<<<< HEAD
     buildConstraintTable(constraintTable, regretPacket,
                          goalLocations[taskPosition], &agentTaskAssignmentsRef,
                          &agentTaskPathsRef, &precedenceConstraintsRef);
-    AgentTaskPath path = localPlanner.findPathSegment(
+    Path path = localPlanner->findPathSegment(
         constraintTable, startTime, taskPosition, 0);
     if (path.empty()) {
       return false;
@@ -1877,7 +1553,7 @@
                          goalLocations[nextTaskPosition],
                          &agentTaskAssignmentsRef, &agentTaskPathsRef,
                          &precedenceConstraintsRef, true);
-    AgentTaskPath nextPath = localPlanner.findPathSegment(
+    Path nextPath = localPlanner->findPathSegment(
         constraintTable, startTime, nextTaskPosition, 0);
     if (nextPath.empty()) {
       return false;
@@ -1896,48 +1572,6 @@
     vector<int> goalLocations =
         instance_.getTaskLocations(agentTaskAssignmentsRef[regretPacket.agent]);
     ConstraintTable constraintTable(instance_.numOfCols, instance_.mapSize);
-=======
-    ConstraintTable constraintTable(instance_.numOfCols, instance_.mapSize,
-                                    pathTablePtr);
-    buildConstraintTable(constraintTable, regretPacket.task,
-                         goalLocations[regretPacket.taskPosition],
-                         &taskPathsRef, &precedenceConstraintsRef);
-    Path path = localPlanner->findPathSegment(constraintTable, startTime,
-                                              taskPosition, 0);
-    if (path.empty()) {
-      return false;
-    }
-    taskPathsRef[regretPacket.task] = path;
-
-    // Add it to the path table
-    bool waitAtGoal = (regretPacket.task == taskAssignmentsRef.back()),
-         firstTask = (regretPacket.task == taskAssignmentsRef.front());
-    pathTableRef.insertPath(regretPacket.agent, path, waitAtGoal, firstTask);
-    startTime = taskPathsRef[regretPacket.task].endTime();
-
-    // Need to recompute the positions as we might add paths for parent tasks before reaching here!
-    int nextTaskPosition =
-        find(taskAssignmentsRef.begin(), taskAssignmentsRef.end(), nextTask) -
-        taskAssignmentsRef.begin();
-    buildConstraintTable(constraintTable, nextTask,
-                         goalLocations[nextTaskPosition], &taskPathsRef,
-                         &precedenceConstraintsRef);
-    Path nextPath = localPlanner->findPathSegment(constraintTable, startTime,
-                                                  nextTaskPosition, 0);
-    if (nextPath.empty()) {
-      return false;
-    }
-    taskPathsRef[nextTask] = nextPath;
-
-    // Add it to the path table
-    waitAtGoal = (nextTask == taskAssignmentsRef.back());
-    firstTask = (nextTask == taskAssignmentsRef.front());
-    pathTableRef.insertPath(regretPacket.agent, nextPath, waitAtGoal,
-                            firstTask);
-  } else {
-
-    vector<int> goalLocations = instance_.getTaskLocations(taskAssignmentsRef);
->>>>>>> d146e9ae
 
     PathTable* pathTablePtr = nullptr;
     std::shared_ptr<SingleAgentSolver> localPlanner;
@@ -1952,39 +1586,17 @@
       static_assert(true);
     }
 
-    localPlanner->setGoalLocations(goalLocations);
-    localPlanner->computeHeuristics();
-
-<<<<<<< HEAD
     buildConstraintTable(constraintTable, regretPacket,
                          goalLocations[regretPacket.taskPosition],
                          &agentTaskAssignmentsRef, &agentTaskPathsRef,
                          &precedenceConstraintsRef);
-    AgentTaskPath path = localPlanner.findPathSegment(
+    Path path = localPlanner->findPathSegment(
         constraintTable, startTime, regretPacket.taskPosition, 0);
     if (path.empty()) {
       return false;
     }
     agentTaskPathsRef[regretPacket.agent][regretPacket.taskPosition] = path;
     value = path.size();
-=======
-    ConstraintTable constraintTable(instance_.numOfCols, instance_.mapSize,
-                                    pathTablePtr);
-    buildConstraintTable(constraintTable, regretPacket.task,
-                         goalLocations[regretPacket.taskPosition],
-                         &taskPathsRef, &precedenceConstraintsRef);
-    Path path = localPlanner->findPathSegment(constraintTable, startTime,
-                                              regretPacket.taskPosition, 0);
-    if (path.empty()) {
-      return false;
-    }
-    taskPathsRef[regretPacket.task] = path;
-
-    // Add it to the path table
-    bool waitAtGoal = (regretPacket.task == taskAssignmentsRef.back()),
-         firstTask = (regretPacket.task == taskAssignmentsRef.front());
-    pathTableRef.insertPath(regretPacket.agent, path, waitAtGoal, firstTask);
->>>>>>> d146e9ae
   }
 
   auto pathLength = value;
@@ -2157,7 +1769,6 @@
         continue;
       }
 
-<<<<<<< HEAD
       if (committingNextTask.has_value() &&
           (committingNextTask.value().second ==
                solution_.agents[agent].taskAssignments[localTask - 1] ||
@@ -2189,7 +1800,7 @@
         buildConstraintTable(
             constraintTable,
             solution_.agents[agent].taskAssignments[localTask]);
-        AgentTaskPath path =
+        Path path =
             solution_.agents[agent].pathPlanner->findPathSegment(
                 constraintTable, startTime, localTask, 0);
         // We must be able to find the path for the next task. If not then we cannot move forward!
@@ -2246,62 +1857,6 @@
       } else {
         assert(solution_.agents[agent].taskPaths[localTask].front().location ==
                solution_.agents[agent].pathPlanner->startLocation);
-=======
-      // Now if the next task on this agent's task queue was patched during the prepare iteration function phase then we need to remove it from that object and reuse its old path!
-      if (ancestorTask !=
-              (int)solution_.agents[ancestorTaskAgent].taskAssignments.back() &&
-          lnsNeighborhood_.patchedTasks.count(
-              solution_.agents[ancestorTaskAgent]
-                  .taskAssignments[ancestorTaskPositionRelativeToSolution +
-                                   1]) > 0) {
-
-        int localNextTask =
-            solution_.agents[ancestorTaskAgent]
-                .taskAssignments[ancestorTaskPositionRelativeToSolution + 1];
-        int localNextTaskOldPosition = previousSolution_.getLocalTaskIndex(
-            ancestorTaskAgent, localNextTask);
-        // Dont want to mess with the begin time of this task because if some other ancestor task would get in between these two then the begin time would be wrong if edited here
-
-        // Delete it to the path table
-        // bool waitAtGoal =
-        //     (localNextTask ==
-        //      solution_.agents[ancestorTaskAgent].taskAssignments.back());
-        // solution_.pathTable.deletePath(
-        //     ancestorTaskAgent,
-        //     solution_.agents[ancestorTaskAgent]
-        //         .taskPaths[ancestorTaskPositionRelativeToSolution + 1],
-        //     waitAtGoal);
-
-        // Path ancestorNextTaskPath = previousSolution_.agents[ancestorTaskAgent].taskPaths[localNextTaskOldPosition];
-        // ancestorNextTaskPath.beginTime = ancestorPath.endTime();
-
-        // result = solution_.pathTable.validatePath(ancestorTaskAgent, ancestorNextTaskPath, false);
-
-        // if (!std::holds_alternative<bool>(result)) {
-        //   // There was an offending task again that clashes with this task. We want to commit this task so lets recompute the offending task's path
-
-        //   pair<int, int> offendingResult = std::get<pair<int, int>>(result);
-        //   int offendingAgent = offendingResult.first, offendingTimestep = offendingResult.second;
-
-        // }
-
-        solution_.agents[ancestorTaskAgent]
-            .taskPaths[ancestorTaskPositionRelativeToSolution + 1] =
-            previousSolution_.agents[ancestorTaskAgent]
-                .taskPaths[localNextTaskOldPosition];
-
-        // Add it to the path table
-        // waitAtGoal =
-        //     (localNextTask == previousSolution_.agents[ancestorTaskAgent]
-        //                           .taskAssignments.back());
-        // solution_.pathTable.insertPath(
-        //     ancestorTaskAgent,
-        //     previousSolution_.agents[ancestorTaskAgent]
-        //         .taskPaths[localNextTaskOldPosition],
-        //     waitAtGoal);
-
-        lnsNeighborhood_.patchedTasks.erase(localNextTask);
->>>>>>> d146e9ae
       }
     }
   }
@@ -2343,37 +1898,13 @@
 
     nextTask = solution_.agents[bestRegretPacket.agent]
                    .taskAssignments[bestRegretPacket.taskPosition];
-<<<<<<< HEAD
     solution_.agents[bestRegretPacket.agent]
         .taskPaths[bestRegretPacket.taskPosition] = AgentTaskPath();
-=======
-    bool waitAtGoal =
-             (nextTask ==
-              solution_.agents[bestRegretPacket.agent].taskAssignments.back()),
-         firstTask =
-             (nextTask ==
-              solution_.agents[bestRegretPacket.agent].taskAssignments.front());
->>>>>>> d146e9ae
 
     solution_.agents[bestRegretPacket.agent].taskAssignments.insert(
         solution_.agents[bestRegretPacket.agent].taskAssignments.begin() +
             bestRegretPacket.taskPosition,
         bestRegretPacket.task);
-<<<<<<< HEAD
-=======
-
-    PLOGD << "Deleting path for task " << nextTask << " assigned to agent "
-          << bestRegretPacket.agent << " at position "
-          << bestRegretPacket.taskPosition + 1 << std::endl;
-    solution_.pathTable.deletePath(
-        bestRegretPacket.agent,
-        solution_.agents[bestRegretPacket.agent]
-            .taskPaths[bestRegretPacket.taskPosition],
-        waitAtGoal, firstTask);
-    solution_.agents[bestRegretPacket.agent]
-        .taskPaths[bestRegretPacket.taskPosition] = Path();
-
->>>>>>> d146e9ae
     precedenceConstraints.emplace_back(bestRegretPacket.task, nextTask);
 
     // If we are NOT inserting at the start position then we need to take care of the previous task as well
@@ -2444,21 +1975,12 @@
              bestRegretPacket.task) -
         solution_.agents[bestRegretPacket.agent].taskAssignments.begin();
 
-<<<<<<< HEAD
-=======
-    // Insert an empty path at that task position
-    solution_.agents[bestRegretPacket.agent].taskPaths.insert(
-        solution_.agents[bestRegretPacket.agent].taskPaths.begin() +
-            taskPosition,
-        Path());
-
     PathTable* pathTablePtr = nullptr;
     if (singleAgentSolverType == "sipps") {
       pathTablePtr = &solution_.pathTable;
     }
-    ConstraintTable constraintTable(instance_.numOfCols, instance_.mapSize,
-                                    pathTablePtr);
->>>>>>> d146e9ae
+
+    ConstraintTable constraintTable(instance_.numOfCols, instance_.mapSize, pathTablePtr);
     buildConstraintTable(constraintTable, bestRegretPacket.task);
     Path path =
         solution_.agents[bestRegretPacket.agent].pathPlanner->findPathSegment(
@@ -2552,22 +2074,16 @@
   patchAgentTaskPaths(bestRegretPacket.agent, 0);
 }
 
-<<<<<<< HEAD
 void LNS::buildConstraintTable(ConstraintTable& constraintTable,
                                TaskRegretPacket taskPacket, int taskLocation,
                                vector<vector<int>>* agentTaskAssignments,
-                               vector<vector<AgentTaskPath>>* agentTaskPaths,
+                               vector<vector<Path>>* agentTaskPaths,
                                vector<pair<int, int>>* precedenceConstraints,
                                bool findingNextTask) {
 
-  vector<vector<AgentTaskPath>>& agentTaskPathsRef = *agentTaskPaths;
+  vector<vector<Path>>& agentTaskPathsRef = *agentTaskPaths;
   vector<vector<int>>& agentTaskAssignmentsRef = *agentTaskAssignments;
   vector<pair<int, int>>& precedenceConstraintsRef = *precedenceConstraints;
-=======
-void LNS::buildConstraintTable(ConstraintTable& constraintTable, int task,
-                               int taskLocation, vector<Path>* taskPaths,
-                               vector<pair<int, int>>* precedenceConstraints) {
->>>>>>> d146e9ae
 
   constraintTable.goalLocation = taskLocation;
 
