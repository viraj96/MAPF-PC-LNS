#include <plog/Log.h>
#include <plog/Severity.h>
#include "plog/Appenders/ColorConsoleAppender.h"
#include "plog/Formatters/TxtFormatter.h"
#include "plog/Initializers/ConsoleInitializer.h"

#include <boost/program_options.hpp>
#include "common.hpp"
#include "costchecker.hpp"
#include "instance.hpp"
#include "lns.hpp"
#include "utils.hpp"

int main(int argc, char** argv) {

  static plog::ColorConsoleAppender<plog::TxtFormatter> consoleAppender;
  plog::init(plog::error, &consoleAppender);

  namespace po = boost::program_options;
  po::options_description desc("Allowed options");
  desc.add_options()("help", "Produce help message")(
      "map,m", po::value<string>()->required(), "Input file for map")(
      "agents,a", po::value<string>()->required(), "Input file for agents")(
      "output,o", po::value<string>(), "Output file for schedule")(
      "cutoffTime,t", po::value<double>()->default_value(7200),
      "Cutoff time (seconds)")("agentNum,k", po::value<int>()->default_value(0),
                               "Number of agents to plan for")(
      "taskNum,l", po::value<int>()->default_value(0),
      "Number of tasks to plan for")("neighborSize,n",
                                     po::value<int>()->default_value(8),
                                     "Size of the neighborhood")(
      "maxIterations,i", po::value<int>()->default_value(0),
      "Maximum number of iterations")(
      "severity,d", po::value<int>()->default_value(0), "Debugging level")(
      "initialSolution,s", po::value<string>(),
      "Strategy for the initial solution")(
      "destroyHeuristic,h", po::value<string>()->default_value("conflict"),
<<<<<<< HEAD
      "Destroy heuristic to use for creating the LNS neighborhood");
  desc.add_options()("acceptanceCriteria,c",
                     po::value<string>()->default_value("SA"),
                     "Acceptance criteria for new solutions");
  desc.add_options()("genReport,g", po::value<bool>()->default_value(false),
                     "Whether to generate the report file that can be fed to "
                     "CBS-PC for verification");
  desc.add_options()("regretType,r",
                     po::value<string>()->default_value("absolute"),
                     "Type of regret metric to use i.e relative or absolute");
=======
      "Destroy heuristic to use for creating the LNS neighborhood")(
      "acceptanceCriteria,c", po::value<string>()->default_value("SA"),
      "Acceptance criteria for new solutions")(
      "genReport,g", po::value<bool>()->default_value(false),
      "Whether to generate the report file that can be fed to "
      "CBS-PC for verificattion")(
      "regretType,r", po::value<string>()->default_value("absolute"),
      "Type of regret metric to use i.e relative or absolute")(
      "singleAgentSolver,p", po::value<string>()->default_value("mlastar"),
      "Type of single agnet solver to use. Can use 'mlastar'(MLA*) or 'sipps'");
>>>>>>> d146e9ae

  po::variables_map vm;
  po::store(po::parse_command_line(argc, argv, desc), vm);

  if (vm.count("help") != 0u) {
    plog::get()->setMaxSeverity(plog::debug);
    PLOGD << desc << endl;
    return 1;
  }

  po::notify(vm);
  plog::get()->setMaxSeverity(
      static_cast<plog::Severity>(vm["severity"].as<int>()));

  string initialSolutionStrategy = vm["initialSolution"].as<string>();
  if (initialSolutionStrategy != "greedy" &&
      initialSolutionStrategy.find("sota") == string::npos) {
    PLOGE << "Incorrect initial solution strategy provided. Please choose from "
             "'greedy', 'sota_cbs' or 'sota_pbs' options"
          << endl;
    return 1;
  }

  string destroyHeuristic = vm["destroyHeuristic"].as<string>();
  if (destroyHeuristic != "conflict" && destroyHeuristic != "worst" &&
      destroyHeuristic != "random" && destroyHeuristic != "shaw" &&
      destroyHeuristic != "alns") {
    PLOGE << "The destroy heuristic provided is not supported! Please choose "
             "from 'conflict', 'worst', 'random', 'shaw' and 'alns' removal "
             "operators\n";
    return 1;
  }

  string acceptanceCriteria = vm["acceptanceCriteria"].as<string>();
  if (acceptanceCriteria != "SA" && acceptanceCriteria != "TA" &&
      acceptanceCriteria != "OBA" && acceptanceCriteria != "GDA") {
    PLOGE << "The acceptance criteria provided is not supported! Please choose "
             "from SA(Simulated Annealing), TA(Threshold Acceptance), OBA(Old "
             "Bachelor's Acceptance and GDA(Great Deluge Algorithm)\n";
    return 1;
  }

  string regretType = vm["regretType"].as<string>();
  if (regretType != "absolute" && regretType != "relative") {
    PLOGE << "The regret type provided is not supported! Please choose from "
             "'absolute' and 'relative' regret\n";
    return 1;
  }

  string singleAgentSolverType = vm["singleAgentSolver"].as<string>();
  if (singleAgentSolverType != "mastar" && singleAgentSolverType != "sipps") {
    PLOGE << "The single agent solver type provided is not supported! Please "
             "choose from "
             "'mlastar' for MLA* and 'sipps'\n";
    return 1;
  }

  // Need to store the seed for debugging
  auto srandSeed = (int)time(nullptr);
<<<<<<< HEAD
  std::cout << "srandSeed = " << srandSeed << std::endl;
  // srandSeed = 1701295952;
=======
  srandSeed = 1700258898;
>>>>>>> d146e9ae
  srand(srandSeed);

  Instance instance(vm["map"].as<string>(), vm["agents"].as<string>(),
                    vm["agentNum"].as<int>(), vm["taskNum"].as<int>());

  for (int i = 0; i < instance.getAgentNum(); i++) {
    pair<int, int> location =
        instance.getCoordinate(instance.getStartLocations()[i]);
    PLOGD << "Agent " << i << " starts at :(" << location.first << ", "
          << location.second << ")\n";
  }
  for (int i = 0; i < instance.getTasksNum(); i++) {
    pair<int, int> location =
        instance.getCoordinate(instance.getTaskLocations()[i]);
    PLOGD << "Task " << i << " starts at :(" << location.first << ", "
          << location.second << ")\n";
  }
  for (pair<int, vector<int>> dependencies : instance.getTaskDependencies()) {
    PLOGD << "Task  " << dependencies.first
          << " has the following dependent tasks\n";
    for (int task : dependencies.second) {
      PLOGD << "\t Task : " << task << "\n";
    }
  }

  LNSParams parameters(
      vm["neighborSize"].as<int>(), vm["cutoffTime"].as<double>(), 100, 0.99975,
      1.00025, 5, 9, 3, 0.75, 0.25, initialSolutionStrategy, destroyHeuristic,
      acceptanceCriteria, regretType, singleAgentSolverType);
  LNS lnsInstance = LNS(vm["maxIterations"].as<int>(), instance, parameters);
  bool success = lnsInstance.run();

  FeasibleSolution anytimeSolution = lnsInstance.getFeasibleSolution();
  if (success) {
    PLOGI << "Anytime solution found!\n";
    std::cout << anytimeSolution.toString() << std::endl;
  } else {
    PLOGE << "Anytime solution was not found!\n";
  }

  if (vm["genReport"].as<bool>()) {
    SaveToTxt saveFileForCBSPC;
    saveFileForCBSPC.printStart();
    Solution finalSolution = lnsInstance.getSolution();
    saveFileForCBSPC.runData(&instance, &finalSolution);
    saveFileForCBSPC.fileSave();
  }

  vector<double> feasibleSolutionIterations, feasibleSolutionRuntimes,
      feasibleSolutionValues;
  double firstFeasibleSolutionTime = 0, numFeasibleSolutionUpdate = 0,
         couldNotFindCounter = 0, counter = 0;
  if (success) {
    for (const IterationStats& iter : lnsInstance.iterationStats) {
      if (iter.feasibleSolutionFound) {
        firstFeasibleSolutionTime = iter.runtime;
        break;
      }
    }
    for (const IterationStats& iter : lnsInstance.iterationStats) {
      if (iter.feasibleSolutionFound) {
        numFeasibleSolutionUpdate += 1;
        feasibleSolutionIterations.push_back(counter);
        feasibleSolutionRuntimes.push_back(iter.runtime);
        feasibleSolutionValues.push_back(iter.sumOfCosts);
      }
      if (iter.quality == IterationQuality::couldNotFind) {
        couldNotFindCounter++;
      }
      counter++;
    }
  } else {
    firstFeasibleSolutionTime = INT_MAX;
  }

  // Compute the results from ALNS
  if (destroyHeuristic == "alns") {
    ALNS adaptiveLNS = lnsInstance.getAdaptiveLNS();
    vector<int> destroyHeuristicFrequency((int)sizeof(DestroyHeuristic), 0);
    std::cout << "Size of destroy heuristic history -> "
              << adaptiveLNS.destroyHeuristicHistory.size() << std::endl;
    for (int destroyHeuristicUsed : adaptiveLNS.destroyHeuristicHistory) {
      destroyHeuristicFrequency[destroyHeuristicUsed] += 1;
    }
    std::cout << "Adaptive LNS performance: \n\t";
    for (int i = 0; i < (int)sizeof(DestroyHeuristic); i++) {
      double averageUsed = (double)destroyHeuristicFrequency[i] /
                           (int)adaptiveLNS.destroyHeuristicHistory.size();
      switch (i) {
        case DestroyHeuristic::randomRemoval:
          std::cout << "Random Removal: " << averageUsed << "\n\t";
          break;
        case DestroyHeuristic::worstRemoval:
          std::cout << "Worst Removal: " << averageUsed << "\n\t";
          break;
        case DestroyHeuristic::conflictRemoval:
          std::cout << "Conflict Removal: " << averageUsed << "\n\t";
          break;
        case DestroyHeuristic::shawRemoval:
          std::cout << "Shaw Removal: " << averageUsed << "\n\t";
          break;
        default:
          break;
      }
    }
  }

<<<<<<< HEAD
  std::cout << "\n\nCould not find solution for " << couldNotFindCounter
            << " iterations!\n";

  std::cout << "\n\nFeasible Solution Iterations: \n";
  for (double iter : feasibleSolutionIterations) {
    std::cout << iter << ",\t";
  }
  std::cout << "\nFeasible Solution Runtimes: \n";
  for (double runtimes : feasibleSolutionRuntimes) {
    std::cout << runtimes << ",\t";
  }
  std::cout << "\nFeasible Solution Values: \n";
  for (double values : feasibleSolutionValues) {
    std::cout << values << ",\t";
  }

  std::cout << "\n\nMAPF-PC-LNS: "
=======
  pair<int, int> initialSolutionStats = lnsInstance.getInitialSolutionStats();
  std::cout << "\nMAPF-PC-LNS: "
>>>>>>> d146e9ae
            << "\n\tRuntime = " << lnsInstance.runtime
            << "\n\tIterations = " << lnsInstance.iterationStats.size()
            << "\n\tFirst Feasible Solution Runtime = "
            << firstFeasibleSolutionTime
            << "\n\tNumber of Updates to Feasible Solution = "
            << numFeasibleSolutionUpdate
            << "\n\tInitial Solution Cost = " << initialSolutionStats.first
            << "\n\tNumber of Conflicts in Initial Solution = "
            << initialSolutionStats.second
            << "\n\tSolution Cost = " << anytimeSolution.sumOfCosts
            << "\n\tNumber of failures = " << lnsInstance.numOfFailures
            << "\n\tSuccess = " << success << endl;
}<|MERGE_RESOLUTION|>--- conflicted
+++ resolved
@@ -35,18 +35,6 @@
       "initialSolution,s", po::value<string>(),
       "Strategy for the initial solution")(
       "destroyHeuristic,h", po::value<string>()->default_value("conflict"),
-<<<<<<< HEAD
-      "Destroy heuristic to use for creating the LNS neighborhood");
-  desc.add_options()("acceptanceCriteria,c",
-                     po::value<string>()->default_value("SA"),
-                     "Acceptance criteria for new solutions");
-  desc.add_options()("genReport,g", po::value<bool>()->default_value(false),
-                     "Whether to generate the report file that can be fed to "
-                     "CBS-PC for verification");
-  desc.add_options()("regretType,r",
-                     po::value<string>()->default_value("absolute"),
-                     "Type of regret metric to use i.e relative or absolute");
-=======
       "Destroy heuristic to use for creating the LNS neighborhood")(
       "acceptanceCriteria,c", po::value<string>()->default_value("SA"),
       "Acceptance criteria for new solutions")(
@@ -57,7 +45,6 @@
       "Type of regret metric to use i.e relative or absolute")(
       "singleAgentSolver,p", po::value<string>()->default_value("mlastar"),
       "Type of single agnet solver to use. Can use 'mlastar'(MLA*) or 'sipps'");
->>>>>>> d146e9ae
 
   po::variables_map vm;
   po::store(po::parse_command_line(argc, argv, desc), vm);
@@ -117,12 +104,8 @@
 
   // Need to store the seed for debugging
   auto srandSeed = (int)time(nullptr);
-<<<<<<< HEAD
   std::cout << "srandSeed = " << srandSeed << std::endl;
   // srandSeed = 1701295952;
-=======
-  srandSeed = 1700258898;
->>>>>>> d146e9ae
   srand(srandSeed);
 
   Instance instance(vm["map"].as<string>(), vm["agents"].as<string>(),
@@ -230,7 +213,6 @@
     }
   }
 
-<<<<<<< HEAD
   std::cout << "\n\nCould not find solution for " << couldNotFindCounter
             << " iterations!\n";
 
@@ -247,11 +229,8 @@
     std::cout << values << ",\t";
   }
 
+  pair<int, int> initialSolutionStats = lnsInstance.getInitialSolutionStats();
   std::cout << "\n\nMAPF-PC-LNS: "
-=======
-  pair<int, int> initialSolutionStats = lnsInstance.getInitialSolutionStats();
-  std::cout << "\nMAPF-PC-LNS: "
->>>>>>> d146e9ae
             << "\n\tRuntime = " << lnsInstance.runtime
             << "\n\tIterations = " << lnsInstance.iterationStats.size()
             << "\n\tFirst Feasible Solution Runtime = "
